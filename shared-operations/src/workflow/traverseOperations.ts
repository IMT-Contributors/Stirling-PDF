<<<<<<< HEAD
import { organizeWaitOperations } from "./organizeWaitOperations.js";
import { Operation, WaitOperation } from "../../declarations/Operation.js";
import { PDF } from "../../declarations/PDF.js";

export async function * traverseOperations(operations: Operation[], input: PDF[] | PDF, Operations: AllOperations): AsyncGenerator<string, PDF[], void> {
=======
import { organizeWaitOperations } from "./organizeWaitOperations";
import { Action } from "../../declarations/Action";
import { OperationsType } from "../../src/index";
import { PdfFile } from "../wrappers/PdfFile";

import { ValuesType } from "../../declarations/TypeScriptUtils"

export async function * traverseOperations(operations: Action[], input: PdfFile[] | PdfFile, Operations: OperationsType) {
>>>>>>> 35e2668f
    const waitOperations = organizeWaitOperations(operations);
    let results: PdfFile[] = [];
    yield* nextOperation(operations, input);
    return results;

<<<<<<< HEAD
    async function * nextOperation(operations: Operation[] | undefined, input: PDF[] | PDF): AsyncGenerator<string, void, void> {
        if(operations === undefined || (Array.isArray(operations) && operations.length == 0)) { // isEmpty
=======
    async function * nextOperation(actions: Action[], input: PdfFile[] | PdfFile): AsyncGenerator<any, any, unknown> {
        if(Array.isArray(actions) && actions.length == 0) { // isEmpty
>>>>>>> 35e2668f
            if(Array.isArray(input)) {
                console.log("operation done: " + input[0].filename + (input.length > 1 ? "+" : ""));
                results = results.concat(input);
                return;
            }
            else {
                console.log("operation done: " + input.filename);
                results.push(input);
                return;
            }
        }
    
        for (let i = 0; i < actions.length; i++) {
            yield* computeOperation(actions[i], structuredClone(input));
        }
    }
    
<<<<<<< HEAD
    async function * computeOperation(operation: Operation, input: PDF|PDF[]): AsyncGenerator<string, void, void> {
        yield "Starting: " + operation.type;
        switch (operation.type) {
            case "done": // Skip this, because it is a valid node.
                break;
            case "wait":
                const waitOperation = waitOperations[(operation as WaitOperation).values.id];
=======
    async function * computeOperation(action: Action, input: PdfFile|PdfFile[]) {
        yield "Starting: " + action.type;
        switch (action.type) {
            case "done": // Skip this, because it is a valid node.
                break;
            case "wait":
                const waitOperation = waitOperations[action.values.id];
>>>>>>> 35e2668f

                if(Array.isArray(input)) {
                    waitOperation.input.concat(input); // TODO: May have unexpected concequences. Needs further testing!
                }
                else {
                    waitOperation.input.push(input);
                }

                waitOperation.waitCount--;
                if(waitOperation.waitCount == 0 && waitOperation.doneOperation.actions) {
                    yield* nextOperation(waitOperation.doneOperation.actions, waitOperation.input);
                }
                break;
            case "extract":
                yield* nToN(input, action, async (input) => {
                    const newPdf = await Operations.selectPages({file: input, pagesToExtractArray: action.values["pagesToExtractArray"]});
                    newPdf.filename += "_extractedPages";
                    return newPdf;
                });
                break;
            case "impose":
                yield* nToN(input, action, async (input) => {
                    const newPdf = await Operations.impose({file: input, nup: action.values["nup"], format: action.values["format"]});
                    newPdf.filename += "_imposed";
                    return newPdf;
                });
                break;
            case "merge":
                yield* nToOne(input, action, async (inputs) => {
                    const newPdf = await Operations.mergePDFs({files: inputs});
                    newPdf.filename = inputs.map(input => input.filename).join("_and_") + "_merged";
                    return newPdf;
                });
                break;
            case "rotate":
                yield* nToN(input, action, async (input) => {
                    const newPdf = await Operations.rotatePages({file: input, rotation: action.values["rotation"]});
                    newPdf.filename += "_turned";
                    return newPdf;
                });
                break;
            case "split":
                // TODO: A split might break the done condition, it may count multiple times. Needs further testing!
<<<<<<< HEAD
                yield* oneToN(input, operation, async (input) => {
                    const splitResult = await Operations.splitPDF(input.buffer, operation.values["pagesToSplitAfterArray"]);
    
                    const splits: PDF[] = [];
=======
                yield* oneToN(input, action, async (input) => {
                    const splitResult = await Operations.splitPDF({file: input, splitAfterPageArray: action.values["splitAfterPageArray"]});
>>>>>>> 35e2668f
                    for (let j = 0; j < splitResult.length; j++) {
                        splitResult[j].filename = splitResult[j].filename + "_split" + j;
                    }
                    return splitResult;
                });
                break;
            case "updateMetadata":
                yield* nToN(input, action, async (input) => {
                    const newPdf = await Operations.updateMetadata({file: input, ...action.values["metadata"]});
                    newPdf.filename += "_metadataEdited";
                    return newPdf;
                });
                break;
            case "sortPagesWithPreset":
                yield* nToN(input, action, async (input) => {
                    const newPdf = await Operations.sortPagesWithPreset({file: input, sortPreset: action.values["sortPreset"], fancyPageSelector: action.values["fancyPageSelector"]});
                    newPdf.filename += "_pagesOrganized";
                    return newPdf;
                });
                break;
            case "removeBlankPages":
                yield* nToN(input, action, async (input) => {
                    const newPdf = await Operations.removeBlankPages({file: input, whiteThreashold: action.values["whiteThreashold"]});
                    newPdf.filename += "_removedBlanks";
                    return newPdf;
                });
                break;
            case "splitOn":
<<<<<<< HEAD
                yield* oneToN(input, operation, async (input) => {
                    const splitResult = await Operations.splitOn(input.buffer, operation.values["type"], operation.values["whiteThreashold"]);
                    const splits: PDF[] = [];
=======
                yield* oneToN(input, action, async (input) => {
                    const splitResult = await Operations.splitOn({file: input, type: action.values["type"], whiteThreashold: action.values["whiteThreashold"]});
>>>>>>> 35e2668f
                    for (let j = 0; j < splitResult.length; j++) {
                        splitResult[j].filename = splitResult[j].filename + "_split" + j;
                    }
                    return splitResult;
                });
                break;
            default:
                throw new Error(`${action.type} not implemented yet.`);
                break;
        }
    }

<<<<<<< HEAD
    async function * nToOne(inputs: PDF|PDF[], operation: Operation, callback: (pdf: PDF[]) => Promise<PDF>): AsyncGenerator<string, void, void> {
        let output: PDF = await callback(Array.isArray(inputs) ? inputs : Array.of(inputs));
        
        yield* nextOperation(operation.operations, output);
    }

    async function * oneToN(input: PDF|PDF[], operation: Operation, callback: (pdf: PDF) => Promise<PDF[]>): AsyncGenerator<string, void, void> {
        if(Array.isArray(input)) {
            let output: PDF[] = [];
=======
    /**
     * 
     * @param {PdfFile|PdfFile[]} input 
     * @param {JSON} action
     * @returns {undefined}
     */
    async function * nToOne(inputs: PdfFile|PdfFile[], action: Action, callback: (pdf: PdfFile[]) => Promise<PdfFile>): AsyncGenerator<any, any, unknown> {
        const input = Array.isArray(inputs) ? inputs : [inputs]; // Convert single values to array, keep arrays as is.
        
        const newInputs = await callback(input);
        if (action.actions) {
            yield* nextOperation(action.actions, newInputs);
        }
    }

    /**
     * 
     * @param {PdfFile|PdfFile[]} input 
     * @param {JSON} action
     * @returns {undefined}
     */
    async function * oneToN(input: PdfFile|PdfFile[], action: Action, callback: (pdf: PdfFile) => Promise<PdfFile[]>): AsyncGenerator<any, any, unknown> {
        if(Array.isArray(input)) {
            let output: PdfFile[] = [];
>>>>>>> 35e2668f
            for (let i = 0; i < input.length; i++) {
                output = output.concat(await callback(input[i]));
            }
            if (action.actions) {
                yield* nextOperation(action.actions, output);
            }
        }
        else {
            const nextInput = await callback(input);
            if (action.actions) {
                yield* nextOperation(action.actions, nextInput);
            }
        }
    }

<<<<<<< HEAD
    async function * nToN(input: PDF|PDF[], operation: Operation, callback: (pdf: PDF) => void): AsyncGenerator<string, void, void> {
=======
    async function * nToN(input: PdfFile|PdfFile[], action: Action, callback: (pdf: PdfFile) => Promise<PdfFile>): AsyncGenerator<any, any, unknown> {
>>>>>>> 35e2668f
        if(Array.isArray(input)) {
            const nextInputs: PdfFile[] = []
            for (let i = 0; i < input.length; i++) {
                nextInputs.concat(await callback(input[i]));
            }
            if (action.actions) {
                yield* nextOperation(action.actions, nextInputs);
            }
        }
        else {
            const nextInput = await callback(input);
            if (action.actions) {
                yield* nextOperation(action.actions, nextInput);
            }
        }
    }
}<|MERGE_RESOLUTION|>--- conflicted
+++ resolved
@@ -1,31 +1,16 @@
-<<<<<<< HEAD
-import { organizeWaitOperations } from "./organizeWaitOperations.js";
-import { Operation, WaitOperation } from "../../declarations/Operation.js";
-import { PDF } from "../../declarations/PDF.js";
-
-export async function * traverseOperations(operations: Operation[], input: PDF[] | PDF, Operations: AllOperations): AsyncGenerator<string, PDF[], void> {
-=======
 import { organizeWaitOperations } from "./organizeWaitOperations";
 import { Action } from "../../declarations/Action";
 import { OperationsType } from "../../src/index";
 import { PdfFile } from "../wrappers/PdfFile";
 
-import { ValuesType } from "../../declarations/TypeScriptUtils"
-
-export async function * traverseOperations(operations: Action[], input: PdfFile[] | PdfFile, Operations: OperationsType) {
->>>>>>> 35e2668f
+export async function * traverseOperations(operations: Action[], input: PdfFile[] | PdfFile, Operations: OperationsType): AsyncGenerator<string, PdfFile[], void> {
     const waitOperations = organizeWaitOperations(operations);
     let results: PdfFile[] = [];
     yield* nextOperation(operations, input);
     return results;
 
-<<<<<<< HEAD
-    async function * nextOperation(operations: Operation[] | undefined, input: PDF[] | PDF): AsyncGenerator<string, void, void> {
-        if(operations === undefined || (Array.isArray(operations) && operations.length == 0)) { // isEmpty
-=======
-    async function * nextOperation(actions: Action[], input: PdfFile[] | PdfFile): AsyncGenerator<any, any, unknown> {
+    async function * nextOperation(actions: Action[], input: PdfFile[] | PdfFile): AsyncGenerator<string, void, void> {
         if(Array.isArray(actions) && actions.length == 0) { // isEmpty
->>>>>>> 35e2668f
             if(Array.isArray(input)) {
                 console.log("operation done: " + input[0].filename + (input.length > 1 ? "+" : ""));
                 results = results.concat(input);
@@ -43,23 +28,13 @@
         }
     }
     
-<<<<<<< HEAD
-    async function * computeOperation(operation: Operation, input: PDF|PDF[]): AsyncGenerator<string, void, void> {
-        yield "Starting: " + operation.type;
-        switch (operation.type) {
-            case "done": // Skip this, because it is a valid node.
-                break;
-            case "wait":
-                const waitOperation = waitOperations[(operation as WaitOperation).values.id];
-=======
-    async function * computeOperation(action: Action, input: PdfFile|PdfFile[]) {
+    async function * computeOperation(action: Action, input: PdfFile|PdfFile[]): AsyncGenerator<string, void, void> {
         yield "Starting: " + action.type;
         switch (action.type) {
             case "done": // Skip this, because it is a valid node.
                 break;
             case "wait":
                 const waitOperation = waitOperations[action.values.id];
->>>>>>> 35e2668f
 
                 if(Array.isArray(input)) {
                     waitOperation.input.concat(input); // TODO: May have unexpected concequences. Needs further testing!
@@ -103,15 +78,8 @@
                 break;
             case "split":
                 // TODO: A split might break the done condition, it may count multiple times. Needs further testing!
-<<<<<<< HEAD
-                yield* oneToN(input, operation, async (input) => {
-                    const splitResult = await Operations.splitPDF(input.buffer, operation.values["pagesToSplitAfterArray"]);
-    
-                    const splits: PDF[] = [];
-=======
                 yield* oneToN(input, action, async (input) => {
                     const splitResult = await Operations.splitPDF({file: input, splitAfterPageArray: action.values["splitAfterPageArray"]});
->>>>>>> 35e2668f
                     for (let j = 0; j < splitResult.length; j++) {
                         splitResult[j].filename = splitResult[j].filename + "_split" + j;
                     }
@@ -140,14 +108,8 @@
                 });
                 break;
             case "splitOn":
-<<<<<<< HEAD
-                yield* oneToN(input, operation, async (input) => {
-                    const splitResult = await Operations.splitOn(input.buffer, operation.values["type"], operation.values["whiteThreashold"]);
-                    const splits: PDF[] = [];
-=======
                 yield* oneToN(input, action, async (input) => {
                     const splitResult = await Operations.splitOn({file: input, type: action.values["type"], whiteThreashold: action.values["whiteThreashold"]});
->>>>>>> 35e2668f
                     for (let j = 0; j < splitResult.length; j++) {
                         splitResult[j].filename = splitResult[j].filename + "_split" + j;
                     }
@@ -160,24 +122,13 @@
         }
     }
 
-<<<<<<< HEAD
-    async function * nToOne(inputs: PDF|PDF[], operation: Operation, callback: (pdf: PDF[]) => Promise<PDF>): AsyncGenerator<string, void, void> {
-        let output: PDF = await callback(Array.isArray(inputs) ? inputs : Array.of(inputs));
-        
-        yield* nextOperation(operation.operations, output);
-    }
-
-    async function * oneToN(input: PDF|PDF[], operation: Operation, callback: (pdf: PDF) => Promise<PDF[]>): AsyncGenerator<string, void, void> {
-        if(Array.isArray(input)) {
-            let output: PDF[] = [];
-=======
     /**
      * 
      * @param {PdfFile|PdfFile[]} input 
      * @param {JSON} action
      * @returns {undefined}
      */
-    async function * nToOne(inputs: PdfFile|PdfFile[], action: Action, callback: (pdf: PdfFile[]) => Promise<PdfFile>): AsyncGenerator<any, any, unknown> {
+    async function * nToOne(inputs: PdfFile|PdfFile[], action: Action, callback: (pdf: PdfFile[]) => Promise<PdfFile>): AsyncGenerator<string, void, void> {
         const input = Array.isArray(inputs) ? inputs : [inputs]; // Convert single values to array, keep arrays as is.
         
         const newInputs = await callback(input);
@@ -192,10 +143,9 @@
      * @param {JSON} action
      * @returns {undefined}
      */
-    async function * oneToN(input: PdfFile|PdfFile[], action: Action, callback: (pdf: PdfFile) => Promise<PdfFile[]>): AsyncGenerator<any, any, unknown> {
+    async function * oneToN(input: PdfFile|PdfFile[], action: Action, callback: (pdf: PdfFile) => Promise<PdfFile[]>): AsyncGenerator<string, void, void> {
         if(Array.isArray(input)) {
             let output: PdfFile[] = [];
->>>>>>> 35e2668f
             for (let i = 0; i < input.length; i++) {
                 output = output.concat(await callback(input[i]));
             }
@@ -211,11 +161,7 @@
         }
     }
 
-<<<<<<< HEAD
-    async function * nToN(input: PDF|PDF[], operation: Operation, callback: (pdf: PDF) => void): AsyncGenerator<string, void, void> {
-=======
-    async function * nToN(input: PdfFile|PdfFile[], action: Action, callback: (pdf: PdfFile) => Promise<PdfFile>): AsyncGenerator<any, any, unknown> {
->>>>>>> 35e2668f
+    async function * nToN(input: PdfFile|PdfFile[], action: Action, callback: (pdf: PdfFile) => Promise<PdfFile>): AsyncGenerator<string, void, void> {
         if(Array.isArray(input)) {
             const nextInputs: PdfFile[] = []
             for (let i = 0; i < input.length; i++) {
