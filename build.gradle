plugins {
    id "java"
    id "jacoco"
    id "io.spring.dependency-management" version "1.1.7"
    id "org.springframework.boot" version "3.5.5"
    id "org.springdoc.openapi-gradle-plugin" version "1.9.0"
    id "io.swagger.swaggerhub" version "1.3.2"
    id "edu.sc.seis.launch4j" version "4.0.0"
    id "com.diffplug.spotless" version "7.2.1"
    id "com.github.jk1.dependency-license-report" version "2.9"
    //id "nebula.lint" version "19.0.3"
    id "org.panteleyev.jpackageplugin" version "1.7.3"
    id "org.sonarqube" version "6.2.0.5505"
}

import com.github.jk1.license.render.*
import org.gradle.internal.os.OperatingSystem
import org.panteleyev.jpackage.ImageType

import java.nio.file.Files
import java.time.Year

ext {
    springBootVersion = "3.5.5"
    pdfboxVersion = "3.0.5"
    imageioVersion = "3.12.0"
    lombokVersion = "1.18.38"
    bouncycastleVersion = "1.81"
    springSecuritySamlVersion = "6.5.3"
    openSamlVersion = "4.3.2"
    commonmarkVersion = "0.25.1"
    googleJavaFormatVersion = "1.28.0"
    junitPlatformVersion = "1.12.2"
    tempJrePath = null
}

ext.isSecurityDisabled = { ->
    System.getenv('DOCKER_ENABLE_SECURITY') == 'false' ||
    System.getenv('DISABLE_ADDITIONAL_FEATURES') == 'true' ||
    (project.hasProperty('DISABLE_ADDITIONAL_FEATURES') &&
     System.getProperty('DISABLE_ADDITIONAL_FEATURES') == 'true')
}

jar {
    enabled = false
    manifest {
        attributes "Implementation-Title": "Stirling-PDF",
            "Implementation-Version": project.version
    }
}

bootJar {
    enabled = false
}

// Configure main class for the root project
springBoot {
    mainClass = 'stirling.software.SPDF.SPDFApplication'
}

repositories {
    mavenCentral()
    maven { url = 'https://build.shibboleth.net/maven/releases' }
}

allprojects {
    group = 'stirling.software'
    version = '1.2.0'

    configurations.configureEach {
        exclude group: 'commons-logging', module: 'commons-logging'
        exclude group: "org.springframework.boot", module: "spring-boot-starter-tomcat"
    }
}

tasks.register('writeVersion', WriteProperties) {
    destinationFile = layout.projectDirectory.file('app/common/src/main/resources/version.properties')
    println "Writing version.properties to ${destinationFile.get().asFile.path}"
    comment = "${new Date()}"
    property 'version', project.provider { project.version.toString() }
}

tasks.named('createExe') {
    dependsOn(":stirling-pdf:bootJar")
}

subprojects {
    apply plugin: 'java'
    apply plugin: 'java-library'
    apply plugin: 'com.diffplug.spotless'
    apply plugin: 'org.springframework.boot'
    apply plugin: 'io.spring.dependency-management'
    apply plugin: 'jacoco'

    java {
        // 17 is lowest but we support and recommend 21
        sourceCompatibility = JavaVersion.VERSION_17
    }

     if (project.name != "stirling-pdf") {
        bootJar {
            enabled = false
        }
     }

    repositories {
        mavenCentral()
    }

    configurations.configureEach {
        exclude group: 'commons-logging', module: 'commons-logging'
        exclude group: 'org.springframework.boot', module: 'spring-boot-starter-tomcat'
        // Exclude vulnerable BouncyCastle version used in tableau
        exclude group: 'org.bouncycastle', module: 'bcpkix-jdk15on'
        exclude group: 'org.bouncycastle', module: 'bcutil-jdk15on'
        exclude group: 'org.bouncycastle', module: 'bcmail-jdk15on'
    }

    dependencyManagement {
        imports {
            mavenBom "org.springframework.boot:spring-boot-dependencies:$springBootVersion"
        }
    }

    dependencies {
        implementation 'org.springframework.boot:spring-boot-starter-actuator'
        implementation 'io.github.pixee:java-security-toolkit:1.2.2'

        //tmp for security bumps
        implementation 'ch.qos.logback:logback-core:1.5.18'
        implementation 'ch.qos.logback:logback-classic:1.5.18'
        compileOnly "org.projectlombok:lombok:$lombokVersion"
        annotationProcessor "org.projectlombok:lombok:$lombokVersion"

        testImplementation 'org.springframework.boot:spring-boot-starter-test'
        testRuntimeOnly 'org.mockito:mockito-inline:5.2.0'
        testRuntimeOnly "org.junit.platform:junit-platform-launcher:$junitPlatformVersion"

        testImplementation platform("com.squareup.okhttp3:okhttp-bom:5.1.0")
        testImplementation "com.squareup.okhttp3:mockwebserver"
    }

    tasks.withType(JavaCompile).configureEach {
        options.encoding = "UTF-8"
        dependsOn "spotlessApply"
    }

    compileJava {
        options.compilerArgs << "-parameters"
    }

    test {
        useJUnitPlatform()
        finalizedBy jacocoTestReport
    }

    jacocoTestReport {
        dependsOn test
        reports {
            xml.required.set(true)
            csv.required.set(false)
            html.required.set(true)
        }
    }

    jacocoTestCoverageVerification {
        dependsOn jacocoTestReport
        violationRules {
            rule {
                limit {
                    minimum = 0.0
                }
            }
        }
    }

    tasks.named("processResources") {
        dependsOn(rootProject.tasks.writeVersion)
    }

    if (name == 'stirling-pdf') {
        apply plugin: 'org.springdoc.openapi-gradle-plugin'

        openApi {
            apiDocsUrl = "http://localhost:8080/v1/api-docs"
            outputDir = file("$projectDir")
            outputFileName = "SwaggerDoc.json"
            waitTimeInSeconds = 60 // Increase the wait time to 60 seconds
        }

        tasks.named("forkedSpringBootRun") {
            dependsOn(":common:jar")
            dependsOn(":proprietary:jar")
        }

        tasks.register("copySwaggerDoc", Copy) {
            doNotTrackState("Writes SwaggerDoc.json to project root")
            from(layout.projectDirectory.file("SwaggerDoc.json"))
            into(rootProject.projectDir)
            dependsOn("generateOpenApiDocs")
        }

        tasks.register("cleanSwaggerInBuild", Delete) {
            doNotTrackState("Cleans up SwaggerDoc.json in build directory")
            delete(layout.projectDirectory.file("SwaggerDoc.json"))
            dependsOn("copySwaggerDoc")
        }

        tasks.named("copySwaggerDoc") {
            finalizedBy("cleanSwaggerInBuild")
        }

        tasks.named("generateOpenApiDocs") {
            finalizedBy("copySwaggerDoc")
            doNotTrackState("OpenAPI plugin writes outside build directory")
        }
    }
}

tasks.withType(JavaCompile).configureEach {
    options.encoding = "UTF-8"
    if (!project.hasProperty("noSpotless")) {
        dependsOn "spotlessApply"
    }
}
gradle.taskGraph.whenReady { graph ->
    if (project.hasProperty("noSpotless")) {
        tasks.matching { it.name.startsWith("spotless") }.configureEach {
            enabled = false
        }
    }
}
<<<<<<< HEAD
=======

def allProjects = ((subprojects as Set<Project>) + project) as Set<Project>

>>>>>>> 3af93f0a
licenseReport {
    projects = allProjects
    renderers = [new JsonReportRenderer()]
    allowedLicensesFile = project.layout.projectDirectory.file("app/allowed-licenses.json").asFile
    outputDir = project.layout.buildDirectory.dir("reports/dependency-license").get().asFile.path
    configurations = [ "productionRuntimeClasspath", "runtimeClasspath" ]
}

// Configure the forked spring boot run task to properly delegate to the stirling-pdf module
tasks.named('forkedSpringBootRun') {
    dependsOn ':stirling-pdf:bootRun'
    doFirst {
        println "Delegating forkedSpringBootRun to :stirling-pdf:bootRun"
    }
}

//0.11.5 to 2024.11.5
static def getMacVersion(String version) {
    def currentYear = Year.now().getValue()
    def versionParts = version.split("\\.", 2)
    return "${currentYear}.${versionParts.length > 1 ? versionParts[1] : versionParts[0]}"
}

jpackage {
    dependsOn(":stirling-pdf:bootJar")
    input = layout.projectDirectory.dir("app/core/build/libs")
    destination = layout.projectDirectory.dir("build/jpackage")
    mainJar = "Stirling-PDF-${project.version}.jar"
    appName = "Stirling PDF"
    appVersion = project.version
    vendor = "Stirling PDF Inc"
    appDescription = "Stirling PDF - Your Local PDF Editor"
    icon = layout.projectDirectory.file("app/core/src/main/resources/static/favicon.ico")
    verbose = true
//    mainClass = "org.springframework.boot.loader.launch.JarLauncher"

    // JVM Options
    javaOptions = [
        "-DBROWSER_OPEN=true",
        "-DSTIRLING_PDF_DESKTOP_UI=true",
        "-DDISABLE_ADDITIONAL_FEATURES=false",
        "-Djava.awt.headless=false",
        "-Dapple.awt.UIElement=true",
        "--add-opens=java.base/java.lang=ALL-UNNAMED",
        "--add-opens=java.desktop/java.awt.event=ALL-UNNAMED",
        "--add-opens=java.desktop/sun.awt=ALL-UNNAMED",
        "--add-opens=java.desktop/sun.awt.X11=ALL-UNNAMED",
        "--add-opens=java.desktop/sun.awt.windows=ALL-UNNAMED",
        "--add-opens=java.desktop/sun.lwawt=ALL-UNNAMED",
        "--add-opens=java.desktop/sun.lwawt.macosx=ALL-UNNAMED",
    ]

    // Windows-specific configuration
    windows {
        launcherAsService = false
        appVersion = project.version

        winConsole = false
        winMenu = true  // Creates start menu entry
        winShortcut = true  // Creates desktop shortcut
        winShortcutPrompt = true  // Lets user choose whether to create shortcuts
        winDirChooser = true  // Allows users to choose installation directory
        winPerUserInstall = false
        winMenuGroup = "Stirling PDF"
        winUpgradeUuid = "2a43ed0c-b8c2-40cf-89e1-751129b87641" // Unique identifier for updates
        winHelpUrl = "https://github.com/Stirling-Tools/Stirling-PDF"
        winUpdateUrl = "https://github.com/Stirling-Tools/Stirling-PDF/releases"
        type = ImageType.EXE
        installDir = "C:/Program Files/Stirling-PDF"
    }

    // MacOS-specific configuration
    mac {
        appVersion = getMacVersion(project.version.toString())
        icon = layout.projectDirectory.file("app/core/src/main/resources/static/favicon.icns")
        type = ImageType.DMG
        macPackageIdentifier = "Stirling PDF"
        macPackageName = "Stirling PDF"
        macAppCategory = "public.app-category.productivity"
        macSign = false // Enable signing
        macAppStore = false // Not targeting App Store initially

//        // Add license and other documentation to DMG
//        /*macDmgContent = [
//            "README.md",
//            "LICENSE",
//            "CHANGELOG.md"
//        ]*/
//
//        // Enable Mac-specific entitlements
//        //macEntitlements = "entitlements.plist" // You'll need to create this file
    }

    // Linux-specific configuration
    linux {
        appVersion = project.version
        icon = layout.projectDirectory.file("app/core/src/main/resources/static/favicon.png")
        type = ImageType.DEB // Can also use "rpm" for Red Hat-based systems

        // Debian package configuration
        //linuxPackageName = "stirlingpdf"
        linuxDebMaintainer = "support@stirlingpdf.com"
        linuxMenuGroup = "Office;PDF;Productivity"
        linuxAppCategory = "Office"
        linuxAppRelease = "1"
        linuxPackageDeps = true

        installDir = "/opt/Stirling-PDF"

        // RPM-specific settings
        //linuxRpmLicenseType = "MIT"
    }

    // Common additional options
    //jLinkOptions = [
    //    "--strip-debug",
    //    "--compress=2",
    //    "--no-header-files",
    //    "--no-man-pages"
    //]

    // Add any additional modules required
    /*addModules = [
        "java.base",
        "java.desktop",
        "java.logging",
        "java.sql",
        "java.xml",
        "jdk.crypto.ec"
    ]*/

    // Add copyright and license information
    copyright = "Copyright © 2025 Stirling PDF Inc."
    licenseFile = layout.projectDirectory.file("LICENSE")
}

//tasks.wrapper {
//    gradleVersion = "8.14"
//    distributionType = Wrapper.DistributionType.ALL
//}

tasks.register('jpackageMacX64') {
    group = 'distribution'
    description = 'Packages app for MacOS x86_64'

    println "Running jpackageMacX64 task"

    if (OperatingSystem.current().isMacOsX()) {
        println "MacOS detected. Downloading temp JRE."
        dependsOn("downloadTempJre")
    } else {
        return
    }

    doLast {
        def jrePath = project.ext.tempJrePath

        if (!jrePath) {
            throw new GradleException("JRE path not found.")
        }

        def outputStream = new ByteArrayOutputStream()
        def errorStream = new ByteArrayOutputStream()

        def result = exec {
            commandLine 'jpackage',
                '--type', 'dmg',
                '--name', 'Stirling PDF (x86_64)',
                '--input', 'app/core/build/libs',
                '--main-jar', "Stirling-PDF-${project.version}.jar",
                '--main-class', 'org.springframework.boot.loader.launch.JarLauncher',
                '--runtime-image', file(jrePath + "/zulu-17.jre/Contents/Home"),
                '--dest', 'build/jpackage/x86_64',
                '--icon', 'app/core/src/main/resources/static/favicon.icns',
                '--app-version', getMacVersion(project.version.toString()),
                '--mac-package-name', 'Stirling PDF (x86_64)',
                '--mac-package-identifier', 'Stirling PDF (x86_64)',
                '--mac-app-category', 'public.app-category.productivity',

                // Java options
                '--java-options', '-DBROWSER_OPEN=true',
                '--java-options', '-DSTIRLING_PDF_DESKTOP_UI=true',
                '--java-options', '-DDISABLE_ADDITIONAL_FEATURES=false',
                '--java-options', '-Djava.awt.headless=false',
                '--java-options', '-Dapple.awt.UIElement=true',
                '--java-options', '--add-opens=java.base/java.lang=ALL-UNNAMED',
                '--java-options', '--add-opens=java.desktop/java.awt.event=ALL-UNNAMED',
                '--java-options', '--add-opens=java.desktop/sun.awt=ALL-UNNAMED',
                '--java-options', '--add-opens=java.desktop/sun.awt.X11=ALL-UNNAMED',
                '--java-options', '--add-opens=java.desktop/sun.awt.windows=ALL-UNNAMED',
                '--java-options', '--add-opens=java.desktop/sun.lwawt=ALL-UNNAMED',
                '--java-options', '--add-opens=java.desktop/sun.lwawt.macosx=ALL-UNNAMED'

            standardOutput = outputStream
            errorOutput = errorStream
            ignoreExitValue = true
        }

        def stdout = outputStream.toString("UTF-8")
        def stderr = errorStream.toString("UTF-8")

        if (!stdout.isBlank()) {
            println "jpackage stdout:\n$stdout"
        }

        if (result.exitValue != 0) {
            throw new GradleException("jpackage failed with exit code ${result.exitValue}.\n\n$stderr")
        }
    }
}

tasks.register('downloadTempJre') {
    group = 'distribution'
    description = 'Downloads and extracts a temporary JRE'

    doLast {
        try {
            def jreUrl = 'https://cdn.azul.com/zulu/bin/zulu17.56.15-ca-jre17.0.14-macosx_x64.tar.gz'
            def tmpDir = Files.createTempDirectory('zulu-jre').toFile()
            def jreArchive = new File(tmpDir, 'jre.tar.gz')
            def jreDir = new File(tmpDir, 'jre')

            println "Downloading JRE to $jreArchive"
            jreArchive.withOutputStream { out ->
                new URI(jreUrl).toURL().withInputStream { from -> out << from }
            }

            println "Extracting JRE to $jreDir"
            jreDir.mkdirs()
            providers.exec {
                commandLine 'tar', '-xzf', jreArchive.absolutePath, '-C', jreDir.absolutePath, '--strip-components=1'
            }.result.get()

            println "JRE ready at: $jreDir"
            ext.tempJrePath = jreDir.absolutePath
            project.ext.tempJrePath = jreDir.absolutePath
        } catch (Exception e) {
            println "Failed to download JRE. ${e.getLocalizedMessage()}"
            cleanTempJre
        }
    }
}

tasks.register('cleanTempJre') {
    dependsOn('jpackageMacX64')
    group = 'distribution'
    description = 'Deletes the temporary JRE'

    doLast {
        def path = project.ext.tempJrePath

        if (path && new File("$path").exists()) {
            println "Cleaning up temporary JRE: $path"
            new File("$path").parentFile.deleteDir()
        }
    }
}

launch4j {
    icon = "${projectDir}/app/core/src/main/resources/static/favicon.ico"

    outfile="Stirling-PDF.exe"

    if(System.getenv("STIRLING_PDF_DESKTOP_UI") == 'true') {
        headerType = "gui"
    } else {
        headerType = "console"
    }
    jarTask = project(":stirling-pdf").tasks.bootJar

    errTitle="Encountered error, do you have Java 21?"
    downloadUrl="https://download.oracle.com/java/21/latest/jdk-21_windows-x64_bin.exe"

    if(System.getenv("STIRLING_PDF_DESKTOP_UI") == 'true') {
        variables=["BROWSER_OPEN=true", "STIRLING_PDF_DESKTOP_UI=true"]
    } else {
        variables=["BROWSER_OPEN=true"]
    }

    jreMinVersion="17"

    mutexName="Stirling-PDF"
    windowTitle="Stirling-PDF"

    messagesStartupError="An error occurred while starting Stirling-PDF"
    // messagesJreNotFoundError="This application requires a Java Runtime Environment, Please download Java 17."
    messagesJreVersionError="You are running the wrong version of Java, Please download Java 21."
    messagesLauncherError="Java is corrupted. Please uninstall and then install  Java 21."
    messagesInstanceAlreadyExists="Stirling-PDF is already running."
}

spotless {
    yaml {
        target '*.yml', '*.yaml'
        trimTrailingWhitespace()
        leadingTabsToSpaces()
        endWithNewline()
    }
    format 'gradle', {
        target 'build.gradle', 'settings.gradle', 'gradle/*.gradle', 'gradle/**/*.gradle'
        trimTrailingWhitespace()
        leadingTabsToSpaces()
        endWithNewline()
    }
}

sonar {
    properties {
        property "sonar.projectKey", "Stirling-Tools_Stirling-PDF"
        property "sonar.organization", "stirling-tools"

        property "sonar.exclusions", "**/build-wrapper-dump.json, **/src/main/java/org/apache/**, **/src/main/resources/static/pdfjs/**, **/src/main/resources/static/pdfjs-legacy/**, **/src/main/resources/static/js/thirdParty/**"
        property "sonar.coverage.exclusions", "**/src/main/java/org/apache/**, **/src/main/resources/static/pdfjs/**, **/src/main/resources/static/pdfjs-legacy/**, **/src/main/resources/static/js/thirdParty/**"
        property "sonar.cpd.exclusions", "**/src/main/java/org/apache/**, **/src/main/resources/static/pdfjs/**, **/src/main/resources/static/pdfjs-legacy/**, **/src/main/resources/static/js/thirdParty/**"
    }
}

swaggerhubUpload {
    // dependsOn = generateOpenApiDocs  // Depends on your task generating Swagger docs
    api = "Stirling-PDF"  // The name of your API on SwaggerHub
    owner = "${System.getenv().getOrDefault('SWAGGERHUB_USER', 'Frooodle')}"  // Your SwaggerHub username (or organization name)
    version = project.version  // The version of your API
    inputFile = file("SwaggerDoc.json")  // The path to your Swagger docs
    token = "${System.getenv("SWAGGERHUB_API_KEY")}"  // Your SwaggerHub API key, passed as an environment variable
    oas = "3.0.0"  // The version of the OpenAPI Specification you"re using
}

dependencies {
    implementation project(':stirling-pdf')
    implementation project(':common')
    if (rootProject.ext.isSecurityDisabled()) {
        implementation project(':proprietary')
    }

    testImplementation 'org.springframework.boot:spring-boot-starter-test'
    testRuntimeOnly "org.junit.platform:junit-platform-launcher:$junitPlatformVersion"

    testImplementation platform("com.squareup.okhttp3:okhttp-bom:5.1.0")
    testImplementation "com.squareup.okhttp3:mockwebserver"
}

tasks.named("test") {
    useJUnitPlatform()
}

// Make sure all relevant processes depend on writeVersion
processResources.dependsOn(writeVersion)

tasks.register('printVersion') {
    doLast {
        println project.version
    }
}

tasks.register('printMacVersion') {
    doLast {
        println getMacVersion(project.version.toString())
    }
}

tasks.named('bootRun') {
    group = 'application'
    description = 'Delegates to :stirling-pdf:bootRun'
    dependsOn ':stirling-pdf:bootRun'

    doFirst {
        println "Delegating to :stirling-pdf:bootRun"
    }
}

tasks.named('build') {
    group = 'build'
    description = 'Delegates to :stirling-pdf:bootJar'
    dependsOn ':stirling-pdf:bootJar'

    doFirst {
        println "Delegating to :stirling-pdf:bootJar"
    }
}<|MERGE_RESOLUTION|>--- conflicted
+++ resolved
@@ -219,23 +219,11 @@
 
 tasks.withType(JavaCompile).configureEach {
     options.encoding = "UTF-8"
-    if (!project.hasProperty("noSpotless")) {
-        dependsOn "spotlessApply"
-    }
-}
-gradle.taskGraph.whenReady { graph ->
-    if (project.hasProperty("noSpotless")) {
-        tasks.matching { it.name.startsWith("spotless") }.configureEach {
-            enabled = false
-        }
-    }
-}
-<<<<<<< HEAD
-=======
+    dependsOn "spotlessApply"
+}
 
 def allProjects = ((subprojects as Set<Project>) + project) as Set<Project>
 
->>>>>>> 3af93f0a
 licenseReport {
     projects = allProjects
     renderers = [new JsonReportRenderer()]
