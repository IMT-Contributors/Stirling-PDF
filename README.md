--- conflicted
+++ resolved
@@ -141,13 +141,9 @@
 If running Java directly, you can also pass these as properties using -D arguments.
 
 Using the same method you can also change 
-<<<<<<< HEAD
+
 - The default language by providing APP_LOCALE with values like de-DE fr-FR or ar-AR (Note the - character not _ ) to select your default language (Will always default to English on invalid locale) Current accepted locales can be seen above in the Want to add your own language section
-- Enable/Disable search engine visablility with ALLOW_GOOGLE_VISABILITY with true / false values. Default disable visability.
-=======
-- The default language by providing APP_LOCALE with values like de-DE fr-FR or ar-AR to select your default language (Will always default to English on invalid locale)
-- Enable/Disable search engine visiblility with ALLOW_GOOGLE_VISIBILITY with true / false values. Default disable visibility.
->>>>>>> 7fda51a0
+- Enable/Disable search engine visiblility with ALLOW_GOOGLE_VISIBILITY with true / false values. Default disable visiblility.
 - Change root URI for Stirling-PDF ie change server.com/ to server.com/pdf-app by running APP_ROOT_PATH as pdf-app
 - Disable and remove endpoints and functionality from Stirling-PDF. Currently the endpoints ENDPOINTS_TO_REMOVE and GROUPS_TO_REMOVE can include comma seperated lists of endpoints and groups to disable as example ENDPOINTS_TO_REMOVE=img-to-pdf,remove-pages would disable both image to pdf and remove pages, GROUPS_TO_REMOVE=LibreOffice Would disable all things that use LibreOffice. You can see a list of all endpoints and groups [here](https://github.com/Frooodle/Stirling-PDF/blob/main/Groups.md) 
 
