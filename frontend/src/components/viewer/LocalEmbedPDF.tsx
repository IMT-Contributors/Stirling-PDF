--- conflicted
+++ resolved
@@ -35,11 +35,8 @@
 import { SearchAPIBridge } from './SearchAPIBridge';
 import { ThumbnailAPIBridge } from './ThumbnailAPIBridge';
 import { RotateAPIBridge } from './RotateAPIBridge';
-<<<<<<< HEAD
 import { SignatureAPIBridge, SignatureAPI } from './SignatureAPIBridge';
 import { HistoryAPIBridge, HistoryAPI } from './HistoryAPIBridge';
-=======
->>>>>>> 0bdc6466
 import { ExportAPIBridge } from './ExportAPIBridge';
 
 interface LocalEmbedPDFProps {
@@ -140,10 +137,7 @@
       createPluginRegistration(RotatePluginPackage, {
         defaultRotation: Rotation.Degree0, // Start with no rotation
       }),
-<<<<<<< HEAD
-=======
-
->>>>>>> 0bdc6466
+
       // Register export plugin for downloading PDFs
       createPluginRegistration(ExportPluginPackage, {
         defaultFileName: 'document.pdf',
@@ -271,11 +265,8 @@
         <SearchAPIBridge />
         <ThumbnailAPIBridge />
         <RotateAPIBridge />
-<<<<<<< HEAD
         {enableSignature && <SignatureAPIBridge ref={signatureApiRef} />}
         {enableSignature && <HistoryAPIBridge ref={historyApiRef} />}
-=======
->>>>>>> 0bdc6466
         <ExportAPIBridge />
         <GlobalPointerProvider>
           <Viewport
