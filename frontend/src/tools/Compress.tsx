import React, { useState } from "react";
import { useTranslation } from "react-i18next";
import { Stack, Slider, Group, Text, Button, Checkbox, TextInput, Loader, Alert } from "@mantine/core";
import { FileWithUrl } from "../types/file";
import { fileStorage } from "../services/fileStorage";
<<<<<<< HEAD
import { makeApiUrl } from "../utils/api";
=======
import { useEndpointEnabled } from "../hooks/useEndpointConfig";
>>>>>>> 50d74522

export interface CompressProps {
  files?: FileWithUrl[];
  setDownloadUrl?: (url: string) => void;
  setLoading?: (loading: boolean) => void;
  params?: {
    compressionLevel: number;
    grayscale: boolean;
    removeMetadata: boolean;
    expectedSize: string;
    aggressive: boolean;
  };
  updateParams?: (newParams: Partial<CompressProps["params"]>) => void;
}

const CompressPdfPanel: React.FC<CompressProps> = ({
  files = [],
  setDownloadUrl,
  setLoading,
  params = {
    compressionLevel: 5,
    grayscale: false,
    removeMetadata: false,
    expectedSize: "",
    aggressive: false,
  },
  updateParams,
}) => {
  const { t } = useTranslation();

  const [selected, setSelected] = useState<boolean[]>(files.map(() => false));
  const [localLoading, setLocalLoading] = useState<boolean>(false);
  const { enabled: endpointEnabled, loading: endpointLoading } = useEndpointEnabled("compress-pdf");

  const {
    compressionLevel,
    grayscale,
    removeMetadata,
    expectedSize,
    aggressive,
  } = params;

  // Update selection state if files prop changes
  React.useEffect(() => {
    setSelected(files.map(() => false));
  }, [files]);

  const handleCheckbox = (idx: number) => {
    setSelected(sel => sel.map((v, i) => (i === idx ? !v : v)));
  };

  const handleCompress = async () => {
    const selectedFiles = files.filter((_, i) => selected[i]);
    if (selectedFiles.length === 0) return;
    setLocalLoading(true);
    setLoading?.(true);

    try {
      const formData = new FormData();

      // Handle IndexedDB files
      for (const file of selectedFiles) {
              if (!file.id) {
        continue; // Skip files without an id
      }
        const storedFile = await fileStorage.getFile(file.id);
        if (storedFile) {
          const blob = new Blob([storedFile.data], { type: storedFile.type });
          const actualFile = new File([blob], storedFile.name, {
            type: storedFile.type,
            lastModified: storedFile.lastModified
          });
          formData.append("fileInput", actualFile);
        }
      }

      formData.append("compressionLevel", compressionLevel.toString());
      formData.append("grayscale", grayscale.toString());
      formData.append("removeMetadata", removeMetadata.toString());
      formData.append("aggressive", aggressive.toString());
      if (expectedSize) formData.append("expectedSize", expectedSize);

      const res = await fetch(makeApiUrl("/api/v1/general/compress-pdf"), {
        method: "POST",
        body: formData,
      });
      const blob = await res.blob();
      setDownloadUrl?.(URL.createObjectURL(blob));
    } catch (error) {
      console.error('Compression failed:', error);
    } finally {
      setLocalLoading(false);
      setLoading?.(false);
    }
  };

  if (endpointLoading) {
    return (
      <Stack align="center" justify="center" h={200}>
        <Loader size="md" />
        <Text size="sm" c="dimmed">{t("loading", "Loading...")}</Text>
      </Stack>
    );
  }

  if (endpointEnabled === false) {
    return (
      <Stack align="center" justify="center" h={200}>
        <Alert color="red" title={t("error._value", "Error")} variant="light">
          {t("endpointDisabled", "This feature is currently disabled.")}
        </Alert>
      </Stack>
    );
  }

  return (
      <Stack>
        <Text fw={500} mb={4}>{t("multiPdfDropPrompt", "Select files to compress:")}</Text>
        <Stack gap={4}>
          {files.length === 0 && <Text c="dimmed" size="sm">{t("noFileSelected")}</Text>}
          {files.map((file, idx) => (
            <Checkbox
              key={file.name + idx}
              label={file.name}
              checked={selected[idx] || false}
              onChange={() => handleCheckbox(idx)}
            />
          ))}
        </Stack>
        <Stack gap={4} mb={14}>
          <Text size="sm" style={{ minWidth: 140 }}>{t("compress.selectText.2", "Compression Level")}</Text>
          <Slider
            min={1}
            max={9}
            step={1}
            value={compressionLevel}
            onChange={(value) => updateParams?.({ compressionLevel: value })}
            marks={[
              { value: 1, label: "1" },
              { value: 5, label: "5" },
              { value: 9, label: "9" },
            ]}
            style={{ flex: 1 }}
          />
        </Stack>
        <Checkbox
          label={t("compress.grayscale.label", "Convert images to grayscale")}
          checked={grayscale}
          onChange={e => updateParams?.({ grayscale: e.currentTarget.checked })}
        />
        <Checkbox
          label={t("removeMetadata.submit", "Remove PDF metadata")}
          checked={removeMetadata}
          onChange={e => updateParams?.({ removeMetadata: e.currentTarget.checked })}
        />
        <Checkbox
          label={t("compress.selectText.1.1", "Aggressive compression (may reduce quality)")}
          checked={aggressive}
          onChange={e => updateParams?.({ aggressive: e.currentTarget.checked })}
        />
        <TextInput
          label={t("compress.selectText.5", "Expected output size")}
          placeholder={t("compress.selectText.5", "e.g. 25MB, 10.8MB, 25KB")}
          value={expectedSize}
          onChange={e => updateParams?.({ expectedSize: e.currentTarget.value })}
        />
        <Button
          onClick={handleCompress}
          loading={localLoading}
          disabled={selected.every(v => !v)}
          fullWidth
          mt="md"
        >
          {t("compress.submit", "Compress")} {t("pdfPrompt", "PDF")}{selected.filter(Boolean).length > 1 ? "s" : ""}
        </Button>
      </Stack>
  );
};

export default CompressPdfPanel;<|MERGE_RESOLUTION|>--- conflicted
+++ resolved
@@ -3,11 +3,8 @@
 import { Stack, Slider, Group, Text, Button, Checkbox, TextInput, Loader, Alert } from "@mantine/core";
 import { FileWithUrl } from "../types/file";
 import { fileStorage } from "../services/fileStorage";
-<<<<<<< HEAD
 import { makeApiUrl } from "../utils/api";
-=======
 import { useEndpointEnabled } from "../hooks/useEndpointConfig";
->>>>>>> 50d74522
 
 export interface CompressProps {
   files?: FileWithUrl[];
