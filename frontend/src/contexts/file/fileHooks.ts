/**
 * Performant file hooks - Clean API using FileContext
 */

import { useContext, useMemo } from 'react';
import {
  FileStateContext,
  FileActionsContext,
  FileContextStateValue,
  FileContextActionsValue
} from './contexts';
import { FileRecord } from '../../types/fileContext';
import { FileId } from '../../types/file';

/**
 * Hook for accessing file state (will re-render on any state change)
 * Use individual selector hooks below for better performance
 */
export function useFileState(): FileContextStateValue {
  const context = useContext(FileStateContext);
  if (!context) {
    throw new Error('useFileState must be used within a FileContextProvider');
  }
  return context;
}

/**
 * Hook for accessing file actions (stable - won't cause re-renders)
 */
export function useFileActions(): FileContextActionsValue {
  const context = useContext(FileActionsContext);
  if (!context) {
    throw new Error('useFileActions must be used within a FileContextProvider');
  }
  return context;
}

/**
 * Hook for current/primary file (first in list)
 */
export function useCurrentFile(): { file?: File; record?: FileRecord } {
  const { state, selectors } = useFileState();

  const primaryFileId = state.files.ids[0];
  return useMemo(() => ({
    file: primaryFileId ? selectors.getFile(primaryFileId) : undefined,
    record: primaryFileId ? selectors.getFileRecord(primaryFileId) : undefined
  }), [primaryFileId, selectors]);
}

/**
 * Hook for file selection state and actions
 */
export function useFileSelection() {
  const { state, selectors } = useFileState();
  const { actions } = useFileActions();

  // Memoize selected files to avoid recreating arrays
  const selectedFiles = useMemo(() => {
    return selectors.getSelectedFiles();
  }, [state.ui.selectedFileIds, selectors]);

  return useMemo(() => ({
    selectedFiles,
    selectedFileIds: state.ui.selectedFileIds,
    selectedPageNumbers: state.ui.selectedPageNumbers,
    setSelectedFiles: actions.setSelectedFiles,
    setSelectedPages: actions.setSelectedPages,
    clearSelections: actions.clearSelections
  }), [
    selectedFiles,
    state.ui.selectedFileIds,
    state.ui.selectedPageNumbers,
    actions.setSelectedFiles,
    actions.setSelectedPages,
    actions.clearSelections
  ]);
}

/**
 * Hook for file management operations
 */
export function useFileManagement() {
  const { actions } = useFileActions();

  return useMemo(() => ({
    addFiles: actions.addFiles,
    removeFiles: actions.removeFiles,
    clearAllFiles: actions.clearAllFiles,
    updateFileRecord: actions.updateFileRecord,
    reorderFiles: actions.reorderFiles
  }), [actions]);
}

/**
 * Hook for UI state
 */
export function useFileUI() {
  const { state } = useFileState();
  const { actions } = useFileActions();

  return useMemo(() => ({
    isProcessing: state.ui.isProcessing,
    processingProgress: state.ui.processingProgress,
    hasUnsavedChanges: state.ui.hasUnsavedChanges,
    setProcessing: actions.setProcessing,
    setUnsavedChanges: actions.setHasUnsavedChanges
  }), [state.ui, actions]);
}

/**
 * Hook for specific file by ID (optimized for individual file access)
 */
export function useFileRecord(fileId: FileId): { file?: File; record?: FileRecord } {
  const { selectors } = useFileState();

  return useMemo(() => ({
    file: selectors.getFile(fileId),
    record: selectors.getFileRecord(fileId)
  }), [fileId, selectors]);
}

/**
 * Hook for all files (use sparingly - causes re-renders on file list changes)
 */
export function useAllFiles(): { files: File[]; records: FileRecord[]; fileIds: FileId[] } {
  const { state, selectors } = useFileState();

  return useMemo(() => ({
    files: selectors.getFiles(),
    records: selectors.getFileRecords(),
    fileIds: state.files.ids
  }), [state.files.ids, selectors]);
}

/**
 * Hook for selected files (optimized for selection-based UI)
 */
export function useSelectedFiles(): { files: File[]; records: FileRecord[]; fileIds: FileId[] } {
  const { state, selectors } = useFileState();

  return useMemo(() => ({
    files: selectors.getSelectedFiles(),
    records: selectors.getSelectedFileRecords(),
    fileIds: state.ui.selectedFileIds
  }), [state.ui.selectedFileIds, selectors]);
}

// Navigation management removed - moved to NavigationContext

/**
 * Primary API hook for file context operations
 * Used by tools for core file context functionality
 */
export function useFileContext() {
  const { state, selectors } = useFileState();
  const { actions } = useFileActions();

  return useMemo(() => ({
    // Lifecycle management
    trackBlobUrl: actions.trackBlobUrl,
    scheduleCleanup: actions.scheduleCleanup,
    setUnsavedChanges: actions.setHasUnsavedChanges,

    // File management
    addFiles: actions.addFiles,
    consumeFiles: actions.consumeFiles,
<<<<<<< HEAD
    recordOperation: (fileId: string, operation: any) => {}, // Operation tracking not implemented
    markOperationApplied: (fileId: string, operationId: string) => {}, // Operation tracking not implemented  
    markOperationFailed: (fileId: string, operationId: string, error: string) => {}, // Operation tracking not implemented
    
    // File ID lookup removed - use FileWithId.fileId directly for better performance and type safety
    
=======
    recordOperation: (fileId: FileId, operation: any) => {}, // Operation tracking not implemented
    markOperationApplied: (fileId: FileId, operationId: string) => {}, // Operation tracking not implemented
    markOperationFailed: (fileId: FileId, operationId: string, error: string) => {}, // Operation tracking not implemented

    // File ID lookup
    findFileId: (file: File) => {
      return state.files.ids.find(id => {
        const record = state.files.byId[id];
        return record &&
               record.name === file.name &&
               record.size === file.size &&
               record.lastModified === file.lastModified;
      });
    },

>>>>>>> 96aa4386
    // Pinned files
    pinnedFiles: state.pinnedFiles,
    pinFile: actions.pinFile,
    unpinFile: actions.unpinFile,
    isFilePinned: selectors.isFilePinned,

    // Active files
    activeFiles: selectors.getFiles()
  }), [state, selectors, actions]);
}

<|MERGE_RESOLUTION|>--- conflicted
+++ resolved
@@ -3,14 +3,13 @@
  */
 
 import { useContext, useMemo } from 'react';
-import {
-  FileStateContext,
+import { 
+  FileStateContext, 
   FileActionsContext,
   FileContextStateValue,
-  FileContextActionsValue
+  FileContextActionsValue 
 } from './contexts';
-import { FileRecord } from '../../types/fileContext';
-import { FileId } from '../../types/file';
+import { FileId, FileRecord, FileWithId } from '../../types/fileContext';
 
 /**
  * Hook for accessing file state (will re-render on any state change)
@@ -40,7 +39,7 @@
  */
 export function useCurrentFile(): { file?: File; record?: FileRecord } {
   const { state, selectors } = useFileState();
-
+  
   const primaryFileId = state.files.ids[0];
   return useMemo(() => ({
     file: primaryFileId ? selectors.getFile(primaryFileId) : undefined,
@@ -82,7 +81,7 @@
  */
 export function useFileManagement() {
   const { actions } = useFileActions();
-
+  
   return useMemo(() => ({
     addFiles: actions.addFiles,
     removeFiles: actions.removeFiles,
@@ -113,7 +112,7 @@
  */
 export function useFileRecord(fileId: FileId): { file?: File; record?: FileRecord } {
   const { selectors } = useFileState();
-
+  
   return useMemo(() => ({
     file: selectors.getFile(fileId),
     record: selectors.getFileRecord(fileId)
@@ -123,9 +122,9 @@
 /**
  * Hook for all files (use sparingly - causes re-renders on file list changes)
  */
-export function useAllFiles(): { files: File[]; records: FileRecord[]; fileIds: FileId[] } {
+export function useAllFiles(): { files: FileWithId[]; records: FileRecord[]; fileIds: FileId[] } {
   const { state, selectors } = useFileState();
-
+  
   return useMemo(() => ({
     files: selectors.getFiles(),
     records: selectors.getFileRecords(),
@@ -136,9 +135,9 @@
 /**
  * Hook for selected files (optimized for selection-based UI)
  */
-export function useSelectedFiles(): { files: File[]; records: FileRecord[]; fileIds: FileId[] } {
+export function useSelectedFiles(): { files: FileWithId[]; records: FileRecord[]; fileIds: FileId[] } {
   const { state, selectors } = useFileState();
-
+  
   return useMemo(() => ({
     files: selectors.getSelectedFiles(),
     records: selectors.getSelectedFileRecords(),
@@ -161,40 +160,17 @@
     trackBlobUrl: actions.trackBlobUrl,
     scheduleCleanup: actions.scheduleCleanup,
     setUnsavedChanges: actions.setHasUnsavedChanges,
-
+    
     // File management
     addFiles: actions.addFiles,
     consumeFiles: actions.consumeFiles,
-<<<<<<< HEAD
-    recordOperation: (fileId: string, operation: any) => {}, // Operation tracking not implemented
-    markOperationApplied: (fileId: string, operationId: string) => {}, // Operation tracking not implemented  
-    markOperationFailed: (fileId: string, operationId: string, error: string) => {}, // Operation tracking not implemented
     
-    // File ID lookup removed - use FileWithId.fileId directly for better performance and type safety
-    
-=======
-    recordOperation: (fileId: FileId, operation: any) => {}, // Operation tracking not implemented
-    markOperationApplied: (fileId: FileId, operationId: string) => {}, // Operation tracking not implemented
-    markOperationFailed: (fileId: FileId, operationId: string, error: string) => {}, // Operation tracking not implemented
-
-    // File ID lookup
-    findFileId: (file: File) => {
-      return state.files.ids.find(id => {
-        const record = state.files.byId[id];
-        return record &&
-               record.name === file.name &&
-               record.size === file.size &&
-               record.lastModified === file.lastModified;
-      });
-    },
-
->>>>>>> 96aa4386
     // Pinned files
     pinnedFiles: state.pinnedFiles,
     pinFile: actions.pinFile,
     unpinFile: actions.unpinFile,
     isFilePinned: selectors.isFilePinned,
-
+    
     // Active files
     activeFiles: selectors.getFiles()
   }), [state, selectors, actions]);
