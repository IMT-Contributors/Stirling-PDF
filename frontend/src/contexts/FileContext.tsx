/**
 * FileContext - Manages PDF files for Stirling PDF multi-tool workflow
 *
 * Handles file state, memory management, and resource cleanup for large PDFs (up to 100GB+).
 * Users upload PDFs once and chain tools (split → merge → compress → view) without reloading.
 *
 * Key hooks:
 * - useFileState() - access file state and UI state
 * - useFileActions() - file operations (add/remove/update)
 * - useFileSelection() - for file selection state and actions
 *
 * Memory management handled by FileLifecycleManager (PDF.js cleanup, blob URL revocation).
 */

import React, { useReducer, useCallback, useEffect, useRef, useMemo } from 'react';
import {
  FileContextProviderProps,
  FileContextSelectors,
  FileContextStateValue,
  FileContextActionsValue,
  FileContextActions,
<<<<<<< HEAD
  FileId,
  FileRecord,
  FileWithId,
  createFileWithId
=======
  FileRecord
>>>>>>> 96aa4386
} from '../types/fileContext';

// Import modular components
import { fileContextReducer, initialFileContextState } from './file/FileReducer';
import { createFileSelectors } from './file/fileSelectors';
import { AddedFile, addFiles, consumeFiles, createFileActions } from './file/fileActions';
import { FileLifecycleManager } from './file/lifecycle';
import { FileStateContext, FileActionsContext } from './file/contexts';
import { IndexedDBProvider, useIndexedDB } from './IndexedDBContext';
import { FileId } from '../types/file';

const DEBUG = process.env.NODE_ENV === 'development';


// Inner provider component that has access to IndexedDB
function FileContextInner({
  children,
  enableUrlSync = true,
  enablePersistence = true
}: FileContextProviderProps) {
  const [state, dispatch] = useReducer(fileContextReducer, initialFileContextState);

  // IndexedDB context for persistence
  const indexedDB = enablePersistence ? useIndexedDB() : null;

  // File ref map - stores File objects outside React state
  const filesRef = useRef<Map<FileId, File>>(new Map());

  // Stable state reference for selectors
  const stateRef = useRef(state);
  stateRef.current = state;

  // Create lifecycle manager
  const lifecycleManagerRef = useRef<FileLifecycleManager | null>(null);
  if (!lifecycleManagerRef.current) {
    lifecycleManagerRef.current = new FileLifecycleManager(filesRef, dispatch);
  }
  const lifecycleManager = lifecycleManagerRef.current;

  // Create stable selectors (memoized once to avoid re-renders)
  const selectors = useMemo<FileContextSelectors>(() =>
    createFileSelectors(stateRef, filesRef),
    [] // Empty deps - selectors are stable
  );

  // Navigation management removed - moved to NavigationContext

  // Navigation guard system functions
  const setHasUnsavedChanges = useCallback((hasChanges: boolean) => {
    dispatch({ type: 'SET_UNSAVED_CHANGES', payload: { hasChanges } });
  }, []);

  const selectFiles = (addedFilesWithIds: AddedFile[]) => {
    const currentSelection = stateRef.current.ui.selectedFileIds;
    const newFileIds = addedFilesWithIds.map(({ id }) => id);
    dispatch({ type: 'SET_SELECTED_FILES', payload: { fileIds: [...currentSelection, ...newFileIds] } });
  }

  // File operations using unified addFiles helper with persistence
<<<<<<< HEAD
  const addRawFiles = useCallback(async (files: File[], options?: { insertAfterPageId?: string }): Promise<FileWithId[]> => {
=======
  const addRawFiles = useCallback(async (files: File[], options?: { insertAfterPageId?: string; selectFiles?: boolean }): Promise<File[]> => {
>>>>>>> 96aa4386
    const addedFilesWithIds = await addFiles('raw', { files, ...options }, stateRef, filesRef, dispatch, lifecycleManager);

    // Auto-select the newly added files if requested
    if (options?.selectFiles && addedFilesWithIds.length > 0) {
      selectFiles(addedFilesWithIds);
    }

    // Persist to IndexedDB if enabled
    if (indexedDB && enablePersistence && addedFilesWithIds.length > 0) {
      await Promise.all(addedFilesWithIds.map(async ({ file, id, thumbnail }) => {
        try {
          await indexedDB.saveFile(file, id, thumbnail);
        } catch (error) {
          console.error('Failed to persist file to IndexedDB:', file.name, error);
        }
      }));
    }
<<<<<<< HEAD
    
    // Convert to FileWithId objects
    return addedFilesWithIds.map(({ file, id }) => createFileWithId(file, id));
=======

    return addedFilesWithIds.map(({ file }) => file);
>>>>>>> 96aa4386
  }, [indexedDB, enablePersistence]);

  const addProcessedFiles = useCallback(async (filesWithThumbnails: Array<{ file: File; thumbnail?: string; pageCount?: number }>): Promise<FileWithId[]> => {
    const result = await addFiles('processed', { filesWithThumbnails }, stateRef, filesRef, dispatch, lifecycleManager);
    // Convert to FileWithId objects  
    return result.map(({ file, id }) => createFileWithId(file, id));
  }, []);

<<<<<<< HEAD
  const addStoredFiles = useCallback(async (filesWithMetadata: Array<{ file: File; originalId: FileId; metadata: any }>): Promise<FileWithId[]> => {
    const result = await addFiles('stored', { filesWithMetadata }, stateRef, filesRef, dispatch, lifecycleManager);
    // Convert to FileWithId objects
    return result.map(({ file, id }) => createFileWithId(file, id));
=======
  const addStoredFiles = useCallback(async (filesWithMetadata: Array<{ file: File; originalId: FileId; metadata: any }>, options?: { selectFiles?: boolean }): Promise<File[]> => {
    const result = await addFiles('stored', { filesWithMetadata }, stateRef, filesRef, dispatch, lifecycleManager);

    // Auto-select the newly added files if requested
    if (options?.selectFiles && result.length > 0) {
      selectFiles(result);
    }

    return result.map(({ file }) => file);
>>>>>>> 96aa4386
  }, []);

  // Action creators
  const baseActions = useMemo(() => createFileActions(dispatch), []);

  // Helper functions for pinned files
  const consumeFilesWrapper = useCallback(async (inputFileIds: FileId[], outputFiles: File[]): Promise<FileWithId[]> => {
    const result = await consumeFiles(inputFileIds, outputFiles, stateRef, filesRef, dispatch);
    // Convert results to FileWithId objects
    return result.map(({ file, id }) => createFileWithId(file, id));
  }, []);

<<<<<<< HEAD
  // File pinning functions - now use FileWithId directly
  const pinFileWrapper = useCallback((file: FileWithId) => {
    baseActions.pinFile(file.fileId);
  }, [baseActions]);
=======
  // Helper to find FileId from File object
  const findFileId = useCallback((file: File): FileId | undefined => {
    return (Object.keys(stateRef.current.files.byId) as FileId[]).find(id => {
      const storedFile = filesRef.current.get(id);
      return storedFile &&
             storedFile.name === file.name &&
             storedFile.size === file.size &&
             storedFile.lastModified === file.lastModified;
    });
  }, []);

  // File-to-ID wrapper functions for pinning
  const pinFileWrapper = useCallback((file: File) => {
    const fileId = findFileId(file);
    if (fileId) {
      baseActions.pinFile(fileId);
    } else {
      console.warn('File not found for pinning:', file.name);
    }
  }, [baseActions, findFileId]);
>>>>>>> 96aa4386

  const unpinFileWrapper = useCallback((file: FileWithId) => {
    baseActions.unpinFile(file.fileId);
  }, [baseActions]);

  // Complete actions object
  const actions = useMemo<FileContextActions>(() => ({
    ...baseActions,
    addFiles: addRawFiles,
    addProcessedFiles,
    addStoredFiles,
    removeFiles: async (fileIds: FileId[], deleteFromStorage?: boolean) => {
      // Remove from memory and cleanup resources
      lifecycleManager.removeFiles(fileIds, stateRef);

      // Remove from IndexedDB if enabled
      if (indexedDB && enablePersistence && deleteFromStorage !== false) {
        try {
          await indexedDB.deleteMultiple(fileIds);
        } catch (error) {
          console.error('Failed to delete files from IndexedDB:', error);
        }
      }
    },
    updateFileRecord: (fileId: FileId, updates: Partial<FileRecord>) =>
      lifecycleManager.updateFileRecord(fileId, updates, stateRef),
    reorderFiles: (orderedFileIds: FileId[]) => {
      dispatch({ type: 'REORDER_FILES', payload: { orderedFileIds } });
    },
    clearAllFiles: async () => {
      lifecycleManager.cleanupAllFiles();
      filesRef.current.clear();
      dispatch({ type: 'RESET_CONTEXT' });

      // Don't clear IndexedDB automatically - only clear in-memory state
      // IndexedDB should only be cleared when explicitly requested by user
    },
    clearAllData: async () => {
      // First clear all files from memory
      lifecycleManager.cleanupAllFiles();
      filesRef.current.clear();
      dispatch({ type: 'RESET_CONTEXT' });

      // Then clear IndexedDB storage
      if (indexedDB && enablePersistence) {
        try {
          await indexedDB.clearAll();
        } catch (error) {
          console.error('Failed to clear IndexedDB:', error);
        }
      }
    },
    // Pinned files functionality with File object wrappers
    pinFile: pinFileWrapper,
    unpinFile: unpinFileWrapper,
    consumeFiles: consumeFilesWrapper,
    setHasUnsavedChanges,
    trackBlobUrl: lifecycleManager.trackBlobUrl,
    cleanupFile: (fileId: FileId) => lifecycleManager.cleanupFile(fileId, stateRef),
    scheduleCleanup: (fileId: FileId, delay?: number) =>
      lifecycleManager.scheduleCleanup(fileId, delay, stateRef)
  }), [
    baseActions,
    addRawFiles,
    addProcessedFiles,
    addStoredFiles,
    lifecycleManager,
    setHasUnsavedChanges,
    consumeFilesWrapper,
    pinFileWrapper,
    unpinFileWrapper,
    indexedDB,
    enablePersistence
  ]);

  // Split context values to minimize re-renders
  const stateValue = useMemo<FileContextStateValue>(() => ({
    state,
    selectors
  }), [state, selectors]);

  const actionsValue = useMemo<FileContextActionsValue>(() => ({
    actions,
    dispatch
  }), [actions]);

  // Persistence loading disabled - files only loaded on explicit user action
  // useEffect(() => {
  //   if (!enablePersistence || !indexedDB) return;
  //   const loadFromPersistence = async () => { /* loading logic removed */ };
  //   loadFromPersistence();
  // }, [enablePersistence, indexedDB]);

  // Cleanup on unmount
  useEffect(() => {
    return () => {
      if (DEBUG) console.log('FileContext unmounting - cleaning up all resources');
      lifecycleManager.destroy();
    };
  }, [lifecycleManager]);

  return (
    <FileStateContext.Provider value={stateValue}>
      <FileActionsContext.Provider value={actionsValue}>
        {children}
      </FileActionsContext.Provider>
    </FileStateContext.Provider>
  );
}

// Outer provider component that wraps with IndexedDBProvider
export function FileContextProvider({
  children,
  enableUrlSync = true,
  enablePersistence = true
}: FileContextProviderProps) {
  if (enablePersistence) {
    return (
      <IndexedDBProvider>
        <FileContextInner
          enableUrlSync={enableUrlSync}
          enablePersistence={enablePersistence}
        >
          {children}
        </FileContextInner>
      </IndexedDBProvider>
    );
  } else {
    return (
      <FileContextInner
        enableUrlSync={enableUrlSync}
        enablePersistence={enablePersistence}
      >
        {children}
      </FileContextInner>
    );
  }
}

// Export all hooks from the fileHooks module
export {
  useFileState,
  useFileActions,
  useCurrentFile,
  useFileSelection,
  useFileManagement,
  useFileUI,
  useFileRecord,
  useAllFiles,
  useSelectedFiles,
  // Primary API hooks for tools
  useFileContext
} from './file/fileHooks';<|MERGE_RESOLUTION|>--- conflicted
+++ resolved
@@ -1,14 +1,14 @@
 /**
  * FileContext - Manages PDF files for Stirling PDF multi-tool workflow
- *
+ * 
  * Handles file state, memory management, and resource cleanup for large PDFs (up to 100GB+).
  * Users upload PDFs once and chain tools (split → merge → compress → view) without reloading.
- *
+ * 
  * Key hooks:
  * - useFileState() - access file state and UI state
- * - useFileActions() - file operations (add/remove/update)
+ * - useFileActions() - file operations (add/remove/update)  
  * - useFileSelection() - for file selection state and actions
- *
+ * 
  * Memory management handled by FileLifecycleManager (PDF.js cleanup, blob URL revocation).
  */
 
@@ -19,24 +19,19 @@
   FileContextStateValue,
   FileContextActionsValue,
   FileContextActions,
-<<<<<<< HEAD
   FileId,
   FileRecord,
   FileWithId,
   createFileWithId
-=======
-  FileRecord
->>>>>>> 96aa4386
 } from '../types/fileContext';
 
 // Import modular components
 import { fileContextReducer, initialFileContextState } from './file/FileReducer';
 import { createFileSelectors } from './file/fileSelectors';
-import { AddedFile, addFiles, consumeFiles, createFileActions } from './file/fileActions';
+import { addFiles, consumeFiles, createFileActions } from './file/fileActions';
 import { FileLifecycleManager } from './file/lifecycle';
 import { FileStateContext, FileActionsContext } from './file/contexts';
 import { IndexedDBProvider, useIndexedDB } from './IndexedDBContext';
-import { FileId } from '../types/file';
 
 const DEBUG = process.env.NODE_ENV === 'development';
 
@@ -45,16 +40,16 @@
 function FileContextInner({
   children,
   enableUrlSync = true,
-  enablePersistence = true
+  enablePersistence = true 
 }: FileContextProviderProps) {
   const [state, dispatch] = useReducer(fileContextReducer, initialFileContextState);
-
+  
   // IndexedDB context for persistence
   const indexedDB = enablePersistence ? useIndexedDB() : null;
 
   // File ref map - stores File objects outside React state
   const filesRef = useRef<Map<FileId, File>>(new Map());
-
+  
   // Stable state reference for selectors
   const stateRef = useRef(state);
   stateRef.current = state;
@@ -67,8 +62,8 @@
   const lifecycleManager = lifecycleManagerRef.current;
 
   // Create stable selectors (memoized once to avoid re-renders)
-  const selectors = useMemo<FileContextSelectors>(() =>
-    createFileSelectors(stateRef, filesRef),
+  const selectors = useMemo<FileContextSelectors>(() => 
+    createFileSelectors(stateRef, filesRef), 
     [] // Empty deps - selectors are stable
   );
 
@@ -79,25 +74,10 @@
     dispatch({ type: 'SET_UNSAVED_CHANGES', payload: { hasChanges } });
   }, []);
 
-  const selectFiles = (addedFilesWithIds: AddedFile[]) => {
-    const currentSelection = stateRef.current.ui.selectedFileIds;
-    const newFileIds = addedFilesWithIds.map(({ id }) => id);
-    dispatch({ type: 'SET_SELECTED_FILES', payload: { fileIds: [...currentSelection, ...newFileIds] } });
-  }
-
   // File operations using unified addFiles helper with persistence
-<<<<<<< HEAD
   const addRawFiles = useCallback(async (files: File[], options?: { insertAfterPageId?: string }): Promise<FileWithId[]> => {
-=======
-  const addRawFiles = useCallback(async (files: File[], options?: { insertAfterPageId?: string; selectFiles?: boolean }): Promise<File[]> => {
->>>>>>> 96aa4386
     const addedFilesWithIds = await addFiles('raw', { files, ...options }, stateRef, filesRef, dispatch, lifecycleManager);
-
-    // Auto-select the newly added files if requested
-    if (options?.selectFiles && addedFilesWithIds.length > 0) {
-      selectFiles(addedFilesWithIds);
-    }
-
+    
     // Persist to IndexedDB if enabled
     if (indexedDB && enablePersistence && addedFilesWithIds.length > 0) {
       await Promise.all(addedFilesWithIds.map(async ({ file, id, thumbnail }) => {
@@ -108,38 +88,18 @@
         }
       }));
     }
-<<<<<<< HEAD
     
-    // Convert to FileWithId objects
     return addedFilesWithIds.map(({ file, id }) => createFileWithId(file, id));
-=======
-
-    return addedFilesWithIds.map(({ file }) => file);
->>>>>>> 96aa4386
   }, [indexedDB, enablePersistence]);
 
   const addProcessedFiles = useCallback(async (filesWithThumbnails: Array<{ file: File; thumbnail?: string; pageCount?: number }>): Promise<FileWithId[]> => {
     const result = await addFiles('processed', { filesWithThumbnails }, stateRef, filesRef, dispatch, lifecycleManager);
-    // Convert to FileWithId objects  
     return result.map(({ file, id }) => createFileWithId(file, id));
   }, []);
 
-<<<<<<< HEAD
   const addStoredFiles = useCallback(async (filesWithMetadata: Array<{ file: File; originalId: FileId; metadata: any }>): Promise<FileWithId[]> => {
     const result = await addFiles('stored', { filesWithMetadata }, stateRef, filesRef, dispatch, lifecycleManager);
-    // Convert to FileWithId objects
     return result.map(({ file, id }) => createFileWithId(file, id));
-=======
-  const addStoredFiles = useCallback(async (filesWithMetadata: Array<{ file: File; originalId: FileId; metadata: any }>, options?: { selectFiles?: boolean }): Promise<File[]> => {
-    const result = await addFiles('stored', { filesWithMetadata }, stateRef, filesRef, dispatch, lifecycleManager);
-
-    // Auto-select the newly added files if requested
-    if (options?.selectFiles && result.length > 0) {
-      selectFiles(result);
-    }
-
-    return result.map(({ file }) => file);
->>>>>>> 96aa4386
   }, []);
 
   // Action creators
@@ -148,37 +108,12 @@
   // Helper functions for pinned files
   const consumeFilesWrapper = useCallback(async (inputFileIds: FileId[], outputFiles: File[]): Promise<FileWithId[]> => {
     const result = await consumeFiles(inputFileIds, outputFiles, stateRef, filesRef, dispatch);
-    // Convert results to FileWithId objects
     return result.map(({ file, id }) => createFileWithId(file, id));
   }, []);
 
-<<<<<<< HEAD
-  // File pinning functions - now use FileWithId directly
   const pinFileWrapper = useCallback((file: FileWithId) => {
     baseActions.pinFile(file.fileId);
   }, [baseActions]);
-=======
-  // Helper to find FileId from File object
-  const findFileId = useCallback((file: File): FileId | undefined => {
-    return (Object.keys(stateRef.current.files.byId) as FileId[]).find(id => {
-      const storedFile = filesRef.current.get(id);
-      return storedFile &&
-             storedFile.name === file.name &&
-             storedFile.size === file.size &&
-             storedFile.lastModified === file.lastModified;
-    });
-  }, []);
-
-  // File-to-ID wrapper functions for pinning
-  const pinFileWrapper = useCallback((file: File) => {
-    const fileId = findFileId(file);
-    if (fileId) {
-      baseActions.pinFile(fileId);
-    } else {
-      console.warn('File not found for pinning:', file.name);
-    }
-  }, [baseActions, findFileId]);
->>>>>>> 96aa4386
 
   const unpinFileWrapper = useCallback((file: FileWithId) => {
     baseActions.unpinFile(file.fileId);
@@ -189,11 +124,11 @@
     ...baseActions,
     addFiles: addRawFiles,
     addProcessedFiles,
-    addStoredFiles,
+    addStoredFiles, 
     removeFiles: async (fileIds: FileId[], deleteFromStorage?: boolean) => {
       // Remove from memory and cleanup resources
       lifecycleManager.removeFiles(fileIds, stateRef);
-
+      
       // Remove from IndexedDB if enabled
       if (indexedDB && enablePersistence && deleteFromStorage !== false) {
         try {
@@ -203,7 +138,7 @@
         }
       }
     },
-    updateFileRecord: (fileId: FileId, updates: Partial<FileRecord>) =>
+    updateFileRecord: (fileId: FileId, updates: Partial<FileRecord>) => 
       lifecycleManager.updateFileRecord(fileId, updates, stateRef),
     reorderFiles: (orderedFileIds: FileId[]) => {
       dispatch({ type: 'REORDER_FILES', payload: { orderedFileIds } });
@@ -212,7 +147,7 @@
       lifecycleManager.cleanupAllFiles();
       filesRef.current.clear();
       dispatch({ type: 'RESET_CONTEXT' });
-
+      
       // Don't clear IndexedDB automatically - only clear in-memory state
       // IndexedDB should only be cleared when explicitly requested by user
     },
@@ -221,7 +156,7 @@
       lifecycleManager.cleanupAllFiles();
       filesRef.current.clear();
       dispatch({ type: 'RESET_CONTEXT' });
-
+      
       // Then clear IndexedDB storage
       if (indexedDB && enablePersistence) {
         try {
@@ -237,14 +172,14 @@
     consumeFiles: consumeFilesWrapper,
     setHasUnsavedChanges,
     trackBlobUrl: lifecycleManager.trackBlobUrl,
-    cleanupFile: (fileId: FileId) => lifecycleManager.cleanupFile(fileId, stateRef),
-    scheduleCleanup: (fileId: FileId, delay?: number) =>
+    cleanupFile: (fileId: string) => lifecycleManager.cleanupFile(fileId, stateRef),
+    scheduleCleanup: (fileId: string, delay?: number) => 
       lifecycleManager.scheduleCleanup(fileId, delay, stateRef)
   }), [
-    baseActions,
-    addRawFiles,
-    addProcessedFiles,
-    addStoredFiles,
+    baseActions, 
+    addRawFiles, 
+    addProcessedFiles, 
+    addStoredFiles, 
     lifecycleManager,
     setHasUnsavedChanges,
     consumeFilesWrapper,
@@ -293,12 +228,12 @@
 export function FileContextProvider({
   children,
   enableUrlSync = true,
-  enablePersistence = true
+  enablePersistence = true 
 }: FileContextProviderProps) {
   if (enablePersistence) {
     return (
       <IndexedDBProvider>
-        <FileContextInner
+        <FileContextInner 
           enableUrlSync={enableUrlSync}
           enablePersistence={enablePersistence}
         >
@@ -308,7 +243,7 @@
     );
   } else {
     return (
-      <FileContextInner
+      <FileContextInner 
         enableUrlSync={enableUrlSync}
         enablePersistence={enablePersistence}
       >
