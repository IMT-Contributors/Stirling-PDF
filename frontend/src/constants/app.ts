import { useAppConfig, type AppConfig } from '../hooks/useAppConfig';

// Get base URL from app config with fallback
export const DEFAULT_BASE_URL = 'https://stirling.com';

export const getBaseUrlFromConfig = (config?: AppConfig | null): string =>
  config?.baseUrl ?? DEFAULT_BASE_URL;

// Hook to access the base URL within React components
export const useBaseUrl = (): string => {
  const { config } = useAppConfig();
<<<<<<< HEAD
  return getBaseUrlFromConfig(config);
=======
  return config?.baseUrl || 'https://stirling.com';
};

// Base path from Vite config - build-time constant, normalized (no trailing slash)
// When no subpath, use empty string instead of '.' to avoid relative path issues
export const BASE_PATH = (import.meta.env.BASE_URL || '/').replace(/\/$/, '').replace(/^\.$/, '');

/** For in-app navigations when you must touch window.location (rare). */
export const withBasePath = (path: string): string => {
  const clean = path.startsWith('/') ? path : `/${path}`;
  return `${BASE_PATH}${clean}`;
};

/** For OAuth (needs absolute URL with scheme+host) */
export const absoluteWithBasePath = (path: string): string => {
  const clean = path.startsWith('/') ? path : `/${path}`;
  return `${window.location.origin}${BASE_PATH}${clean}`;
>>>>>>> 166f6d2d
};<|MERGE_RESOLUTION|>--- conflicted
+++ resolved
@@ -9,10 +9,7 @@
 // Hook to access the base URL within React components
 export const useBaseUrl = (): string => {
   const { config } = useAppConfig();
-<<<<<<< HEAD
   return getBaseUrlFromConfig(config);
-=======
-  return config?.baseUrl || 'https://stirling.com';
 };
 
 // Base path from Vite config - build-time constant, normalized (no trailing slash)
@@ -29,5 +26,4 @@
 export const absoluteWithBasePath = (path: string): string => {
   const clean = path.startsWith('/') ? path : `/${path}`;
   return `${window.location.origin}${BASE_PATH}${clean}`;
->>>>>>> 166f6d2d
 };