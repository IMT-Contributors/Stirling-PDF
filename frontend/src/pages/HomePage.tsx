--- conflicted
+++ resolved
@@ -12,16 +12,6 @@
 
 
 function HomePageContent() {
-<<<<<<< HEAD
-  const { 
-    sidebarRefs, 
-  } = useSidebarContext();
-  
-  const { quickAccessRef } = sidebarRefs;
-
-  const { setMaxFiles, setIsToolMode, setSelectedFiles } = useFileSelection();
-
-=======
   const {
     sidebarRefs,
   } = useSidebarContext();
@@ -30,7 +20,6 @@
 
   const { setMaxFiles, setIsToolMode, setSelectedFiles } = useFileSelection();
 
->>>>>>> adf6feea
   const { selectedTool } = useToolSelection();
 
   // Update file selection context when tool changes
@@ -55,11 +44,7 @@
         ref={quickAccessRef} />
       <ToolPanel />
       <Workbench />
-<<<<<<< HEAD
-      <FileManager selectedTool={selectedTool} />
-=======
       <FileManager selectedTool={selectedTool as any /* FIX ME */} />
->>>>>>> adf6feea
     </Group>
   );
 }
@@ -68,11 +53,7 @@
   const { setCurrentView } = useFileContext();
   return (
     <FileSelectionProvider>
-<<<<<<< HEAD
-      <ToolWorkflowProvider onViewChange={setCurrentView}>
-=======
       <ToolWorkflowProvider onViewChange={setCurrentView as any /* FIX ME */}>
->>>>>>> adf6feea
         <SidebarProvider>
           <HomePageContent />
         </SidebarProvider>
