--- conflicted
+++ resolved
@@ -53,7 +53,6 @@
     public ResponseEntity<byte[]> addStamp(@ModelAttribute AddStampRequest request)
             throws IOException, Exception {
         MultipartFile pdfFile = request.getFileInput();
-        List<Integer> pageNumbers = request.getPageNumbersList();
         String watermarkType = request.getStampType();
         String watermarkText = request.getStampText();
         MultipartFile watermarkImage = request.getStampImage();
@@ -89,104 +88,61 @@
         // Load the input PDF
         PDDocument document = Loader.loadPDF(pdfFile.getBytes());
 
-<<<<<<< HEAD
+        List<Integer> pageNumbers = request.getPageNumbersList();
+
         for (int pageIndex : pageNumbers) {
-            // Convert 1-based index to 0-based index required by
-            // document.getPages().get(index)
             int zeroBasedIndex = pageIndex - 1;
-            // Check if the zeroBasedIndex is within the range of the document's pages
             if (zeroBasedIndex >= 0 && zeroBasedIndex < document.getNumberOfPages()) {
                 PDPage page = document.getPage(zeroBasedIndex);
+                PDRectangle pageSize = page.getMediaBox();
+                float margin = marginFactor * (pageSize.getWidth() + pageSize.getHeight()) / 2;
+
+                
                 PDPageContentStream contentStream =
                         new PDPageContentStream(
                                 document, page, PDPageContentStream.AppendMode.APPEND, true, true);
 
-                PDExtendedGraphicsState graphicsState = new PDExtendedGraphicsState();
-                graphicsState.setNonStrokingAlphaConstant(opacity);
-                contentStream.setGraphicsStateParameters(graphicsState);
-
-                if ("text".equalsIgnoreCase(watermarkType)) {
-                    addTextStamp(
-                            contentStream,
-                            watermarkText,
-                            document,
-                            page,
-                            rotation,
-                            position,
-                            fontSize,
-                            alphabet,
-                            overrideX,
-                            overrideY,
-                            marginFactor,
-                            customColor);
-                } else if ("image".equalsIgnoreCase(watermarkType)) {
-                    addImageStamp(
-                            contentStream,
-                            watermarkImage,
-                            document,
-                            page,
-                            rotation,
-                            position,
-                            fontSize,
-                            overrideX,
-                            overrideY,
-                            marginFactor);
-                }
-=======
-        for (PDPage page : document.getPages()) {
-            PDRectangle pageSize = page.getMediaBox();
-            float margin = marginFactor * (pageSize.getWidth() + pageSize.getHeight()) / 2;
-
-            PDPageContentStream contentStream =
-                    new PDPageContentStream(
-                            document, page, PDPageContentStream.AppendMode.APPEND, true, true);
-
-            PDExtendedGraphicsState graphicsState = new PDExtendedGraphicsState();
-            graphicsState.setNonStrokingAlphaConstant(opacity);
-            contentStream.setGraphicsStateParameters(graphicsState);
-
-            if ("text".equalsIgnoreCase(watermarkType)) {
-                addTextStamp(
-                        contentStream,
-                        watermarkText,
-                        document,
-                        page,
-                        rotation,
-                        position,
-                        fontSize,
-                        alphabet,
-                        overrideX,
-                        overrideY,
-                        margin,
-                        customColor);
-            } else if ("image".equalsIgnoreCase(watermarkType)) {
-                addImageStamp(
-                        contentStream,
-                        watermarkImage,
-                        document,
-                        page,
-                        rotation,
-                        position,
-                        fontSize,
-                        overrideX,
-                        overrideY,
-                        margin);
-            }
->>>>>>> 2473f0d0
-
-                contentStream.close();
-            }
-        }
-
+
+	            PDExtendedGraphicsState graphicsState = new PDExtendedGraphicsState();
+	            graphicsState.setNonStrokingAlphaConstant(opacity);
+	            contentStream.setGraphicsStateParameters(graphicsState);
+	
+	            if ("text".equalsIgnoreCase(watermarkType)) {
+	                addTextStamp(
+	                        contentStream,
+	                        watermarkText,
+	                        document,
+	                        page,
+	                        rotation,
+	                        position,
+	                        fontSize,
+	                        alphabet,
+	                        overrideX,
+	                        overrideY,
+	                        margin,
+	                        customColor);
+	            } else if ("image".equalsIgnoreCase(watermarkType)) {
+	                addImageStamp(
+	                        contentStream,
+	                        watermarkImage,
+	                        document,
+	                        page,
+	                        rotation,
+	                        position,
+	                        fontSize,
+	                        overrideX,
+	                        overrideY,
+	                        margin);
+	            }
+	
+	            contentStream.close();
+	        }
+        }
         return WebResponseUtils.pdfDocToWebResponse(
                 document,
                 Filenames.toSimpleFileName(pdfFile.getOriginalFilename())
                                 .replaceFirst("[.][^.]+$", "")
-<<<<<<< HEAD
-                        + "_stamped.pdf");
-=======
                         + "_watermarked.pdf");
->>>>>>> 2473f0d0
     }
 
     private void addTextStamp(
