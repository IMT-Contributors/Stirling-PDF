<<<<<<< HEAD
(function () {
  if (window.isDownloadScriptInitialized) return; // Prevent re-execution
  window.isDownloadScriptInitialized = true;
=======
function showErrorBanner(message, stackTrace) {
  const errorContainer = document.getElementById("errorContainer");
  errorContainer.style.display = "block"; // Display the banner
  document.querySelector("#errorContainer .alert-heading").textContent = "Error";
  document.querySelector("#errorContainer p").textContent = message;
  document.querySelector("#traceContent").textContent = stackTrace;
}
let firstErrorOccurred = false;

$(document).ready(function () {
  $("form").submit(async function (event) {
    event.preventDefault();
    firstErrorOccurred = false;
    const url = this.action;
    var files = $("#fileInput-input")[0].files;
    const formData = new FormData(this);
>>>>>>> f4082e3f

  const {
    pdfPasswordPrompt,
    multipleInputsForSingleRequest,
    disableMultipleFiles,
    remoteCall,
    sessionExpired,
    refreshPage,
    error,
  } = window.stirlingPDF;

  function showErrorBanner(message, stackTrace) {
    const errorContainer = document.getElementById('errorContainer');
    errorContainer.style.display = 'block'; // Display the banner
    errorContainer.querySelector('.alert-heading').textContent = error;
    errorContainer.querySelector('p').textContent = message;
    document.querySelector('#traceContent').textContent = stackTrace;
  }

  function showSessionExpiredPrompt() {
    const errorContainer = document.getElementById('errorContainer');
    errorContainer.style.display = 'block';
    errorContainer.querySelector('.alert-heading').textContent = sessionExpired;
    errorContainer.querySelector('p').textContent = sessionExpired;
    document.querySelector('#traceContent').textContent = '';

    // Optional: Add a refresh button
    const refreshButton = document.createElement('button');
    refreshButton.textContent = refreshPage;
    refreshButton.className = 'btn btn-primary mt-3';
    refreshButton.onclick = () => location.reload();
    errorContainer.appendChild(refreshButton);
  }

  let firstErrorOccurred = false;

  $(document).ready(function () {
    $('form').submit(async function (event) {
      event.preventDefault();
      firstErrorOccurred = false;
      const url = this.action;
      const files = $('#fileInput-input')[0].files;
      const formData = new FormData(this);
      const submitButton = document.getElementById('submitBtn');
      const showGameBtn = document.getElementById('show-game-btn');
      const originalButtonText = submitButton.textContent;
      var boredWaiting = localStorage.getItem('boredWaiting') || 'disabled';

      if (showGameBtn) {
        showGameBtn.style.display = 'none';
      }

<<<<<<< HEAD
      // Remove empty file entries
      for (let [key, value] of formData.entries()) {
        if (value instanceof File && !value.name) {
          formData.delete(key);
        }
      }
      const override = $('#override').val() || '';
      console.log(override);

      // Set a timeout to show the game button if operation takes more than 5 seconds
      const timeoutId = setTimeout(() => {
        if (boredWaiting === 'enabled' && showGameBtn) {
          showGameBtn.style.display = 'block';
          showGameBtn.parentNode.insertBefore(document.createElement('br'), showGameBtn.nextSibling);
        }
      }, 5000);

      try {
        submitButton.textContent = 'Processing...';
        submitButton.disabled = true;

        if (remoteCall === true) {
          if (override === 'multi' || (!multipleInputsForSingleRequest && files.length > 1 && override !== 'single')) {
            await submitMultiPdfForm(url, files);
          } else {
            await handleSingleDownload(url, formData);
          }
        }

        //clearFileInput();
        clearTimeout(timeoutId);
        if (showGameBtn) {
          showGameBtn.style.display = 'none';
          showGameBtn.style.marginTop = '';
        }
        submitButton.textContent = originalButtonText;
        submitButton.disabled = false;

        // After process finishes, check for boredWaiting and gameDialog open status
        const gameDialog = document.getElementById('game-container-wrapper');
        if (boredWaiting === 'enabled' && gameDialog && gameDialog.open) {
          // Display a green banner at the bottom of the screen saying "Download complete"
          let downloadCompleteText = 'Download Complete';
          if (window.downloadCompleteText) {
            downloadCompleteText = window.downloadCompleteText;
          }
          $('body').append(
            '<div id="download-complete-banner" style="position:fixed;bottom:0;left:0;width:100%;background-color:green;color:white;text-align:center;padding:10px;font-size:16px;z-index:1000;">' +
              downloadCompleteText +
              '</div>'
          );
          setTimeout(function () {
            $('#download-complete-banner').fadeOut('slow', function () {
              $(this).remove(); // Remove the banner after fading out
            });
          }, 5000); // Banner will fade out after 5 seconds
        }
      } catch (error) {
        clearTimeout(timeoutId);
        showGameBtn.style.display = 'none';
        submitButton.textContent = originalButtonText;
        submitButton.disabled = false;
        handleDownloadError(error);
        console.error(error);
      }
    });
  });

  async function getPDFPageCount(file) {
    try {
      const arrayBuffer = await file.arrayBuffer();
      pdfjsLib.GlobalWorkerOptions.workerSrc = '/pdfjs-legacy/pdf.worker.mjs';
      const pdf = await pdfjsLib.getDocument({data: arrayBuffer}).promise;
      return pdf.numPages;
=======
    try {
    
	    if (!url.includes("remove-password")) {
	      // Check if any PDF files are encrypted and handle decryption if necessary
	      const decryptedFiles = await checkAndDecryptFiles(url ,files);
	      files = decryptedFiles
	      // Append decrypted files to formData
	      decryptedFiles.forEach((file, index) => {
	        formData.set(`fileInput`, file);
	      });
	    }
      
      if (remoteCall === true) {
        if (override === "multi" || (!multiple && files.length > 1 && override !== "single")) {
          await submitMultiPdfForm(url, files);
        } else {
          await handleSingleDownload(url, formData);
        }
      }
      clearTimeout(timeoutId);
      $("#submitBtn").text(originalButtonText);

      // After process finishes, check for boredWaiting and gameDialog open status
      const boredWaiting = localStorage.getItem("boredWaiting") || "disabled";
      const gameDialog = document.getElementById('game-container-wrapper');
      if (boredWaiting === "enabled" && gameDialog && gameDialog.open) {
        // Display a green banner at the bottom of the screen saying "Download complete"
        let downloadCompleteText = "Download Complete";
        if (window.downloadCompleteText) {
          downloadCompleteText = window.downloadCompleteText;
        }
        $("body").append('<div id="download-complete-banner" style="position:fixed;bottom:0;left:0;width:100%;background-color:green;color:white;text-align:center;padding:10px;font-size:16px;z-index:1000;">' + downloadCompleteText + '</div>');
        setTimeout(function () {
          $("#download-complete-banner").fadeOut("slow", function () {
            $(this).remove(); // Remove the banner after fading out
          });
        }, 5000); // Banner will fade out after 5 seconds
      }

>>>>>>> f4082e3f
    } catch (error) {
      console.error('Error getting PDF page count:', error);
      return null;
    }
  }

  async function handleSingleDownload(url, formData, isMulti = false, isZip = false) {
    const startTime = performance.now();
    const file = formData.get('fileInput');
    let success = false;
    let errorMessage = null;

<<<<<<< HEAD
    try {
      const response = await fetch(url, {method: 'POST', body: formData});
      const contentType = response.headers.get('content-type');
=======
async function checkAndDecryptFiles(url, files) {
  const decryptedFiles = [];
  pdfjsLib.GlobalWorkerOptions.workerSrc = './pdfjs-legacy/pdf.worker.mjs';

// Extract the base URL
  const baseUrl = new URL(url);
  let removePasswordUrl = `${baseUrl.origin}`;

  // Check if there's a path before /api/
  const apiIndex = baseUrl.pathname.indexOf('/api/');
  if (apiIndex > 0) {
    removePasswordUrl += baseUrl.pathname.substring(0, apiIndex);
  }

  // Append the new endpoint
  removePasswordUrl += '/api/v1/security/remove-password';

  console.log(`Remove password URL: ${removePasswordUrl}`);
  
  
  for (const file of files) {
    console.log(`Processing file: ${file.name}`);
    if (file.type !== 'application/pdf') {
      console.log(`Skipping non-PDF file: ${file.name}`);
      decryptedFiles.push(file); 
      continue; 
    }
    try {
      const arrayBuffer = await file.arrayBuffer();
      const loadingTask = pdfjsLib.getDocument({ data: arrayBuffer });

      console.log(`Attempting to load PDF: ${file.name}`);
      const pdf = await loadingTask.promise;
      console.log(`File is not encrypted: ${file.name}`);
      decryptedFiles.push(file); // If no error, file is not encrypted
    } catch (error) {
      if (error.name === 'PasswordException' && error.code === 1) {
		console.log(`PDF requires password: ${file.name}`, error);
        console.log(`Attempting to remove password from PDF: ${file.name} with password.`);
        const password = prompt(`This PDF (${file.name}) is encrypted. Please enter the password:`);

        if (!password) {
          console.error(`No password provided for encrypted PDF: ${file.name}`);
          showErrorBanner(`No password provided for encrypted PDF: ${file.name}`, 'Please enter a valid password.');
          throw error;
        }

        try {
          // Prepare FormData for the decryption request
          const formData = new FormData();
          formData.append('fileInput', file);
          formData.append('password', password);

          // Use handleSingleDownload to send the request
		  const decryptionResult = await fetch(removePasswordUrl, { method: "POST", body: formData });
          
          if (decryptionResult && decryptionResult.blob) {
             const decryptedBlob = await decryptionResult.blob();
            const decryptedFile = new File([decryptedBlob], file.name, { type: 'application/pdf' });

        /*    // Create a link element to download the file
            const link = document.createElement('a');
            link.href = URL.createObjectURL(decryptedBlob);
            link.download = 'test.pdf';
            document.body.appendChild(link);
            link.click();
            document.body.removeChild(link);
*/
            decryptedFiles.push(decryptedFile);
            console.log(`Successfully decrypted PDF: ${file.name}`);
          } else {
            throw new Error('Decryption failed: No valid response from server');
          }
        } catch (decryptError) {
          console.error(`Failed to decrypt PDF: ${file.name}`, decryptError);
          showErrorBanner(`Failed to decrypt PDF: ${file.name}`, 'Incorrect password or unsupported encryption.');
          throw decryptError;
        }
      } else {
		console.log(`Error loading PDF: ${file.name}`, error);
        throw error;
      }
    }
  }
  return decryptedFiles;
}





async function handleSingleDownload(url, formData, isMulti = false, isZip = false) {
  try {
    const response = await fetch(url, { method: "POST", body: formData });
    const contentType = response.headers.get("content-type");
>>>>>>> f4082e3f

      if (!response.ok) {
        errorMessage = response.status;
        if (response.status === 401) {
          showSessionExpiredPrompt();
          return;
        }
        if (contentType && contentType.includes('application/json')) {
          console.error('Throwing error banner, response was not okay');
          return handleJsonResponse(response);
        }
        throw new Error(`HTTP error! status: ${response.status}`);
      }

      const contentDisposition = response.headers.get('Content-Disposition');
      let filename = getFilenameFromContentDisposition(contentDisposition);

      const blob = await response.blob();
      success = true;

      if (contentType.includes('application/pdf') || contentType.includes('image/')) {
        //clearFileInput();
        return handleResponse(blob, filename, !isMulti, isZip);
      } else {
        //clearFileInput();
        return handleResponse(blob, filename, false, isZip);
      }
    } catch (error) {
      success = false;
      errorMessage = error.message;
      console.error('Error in handleSingleDownload:', error);
      throw error;
    } finally {
      const processingTime = performance.now() - startTime;

      // Capture analytics
      const pageCount = file && file.type === 'application/pdf' ? await getPDFPageCount(file) : null;
      if (analyticsEnabled) {
        posthog.capture('file_processing', {
          success: success,
          file_type: file ? file.type || 'unknown' : 'unknown',
          file_size: file ? file.size : 0,
          processing_time: processingTime,
          error_message: errorMessage,
          pdf_pages: pageCount,
        });
      }
    }
  }

  function getFilenameFromContentDisposition(contentDisposition) {
    let filename;

    if (contentDisposition && contentDisposition.indexOf('attachment') !== -1) {
      filename = decodeURIComponent(contentDisposition.split('filename=')[1].replace(/"/g, '')).trim();
    } else {
      // If the Content-Disposition header is not present or does not contain the filename, use a default filename
      filename = 'download';
    }

    return filename;
  }

  async function handleJsonResponse(response) {
    const json = await response.json();
    const errorMessage = JSON.stringify(json, null, 2);
    if (
      errorMessage.toLowerCase().includes('the password is incorrect') ||
      errorMessage.toLowerCase().includes('Password is not provided') ||
      errorMessage.toLowerCase().includes('PDF contains an encryption dictionary')
    ) {
      if (!firstErrorOccurred) {
        firstErrorOccurred = true;
        alert(pdfPasswordPrompt);
      }
    } else {
      showErrorBanner(json.error + ':' + json.message, json.trace);
    }
  }

  async function handleResponse(blob, filename, considerViewOptions = false, isZip = false) {
    if (!blob) return;
    const downloadOption = localStorage.getItem('downloadOption');
    if (considerViewOptions) {
      if (downloadOption === 'sameWindow') {
        const url = URL.createObjectURL(blob);
        window.location.href = url;
        return;
      } else if (downloadOption === 'newWindow') {
        const url = URL.createObjectURL(blob);
        window.open(url, '_blank');
        return;
      }
    }
    if (!isZip) {
      downloadFile(blob, filename);
    }
    return {filename, blob};
  }

  function handleDownloadError(error) {
    const errorMessage = error.message;
    showErrorBanner(errorMessage);
  }

  let urls = []; // An array to hold all the URLs

  function downloadFile(blob, filename) {
    if (!(blob instanceof Blob)) {
      console.error('Invalid blob passed to downloadFile function');
      return;
    }
    const url = URL.createObjectURL(blob);
    const a = document.createElement('a');
    a.href = url;
    a.download = filename;
    a.click();
    urls.push(url); // Store the URL so it doesn't get garbage collected too soon

    return {filename, blob};
  }

  async function submitMultiPdfForm(url, files) {
    const zipThreshold = parseInt(localStorage.getItem('zipThreshold'), 10) || 4;
    const zipFiles = files.length > zipThreshold;
    let jszip = null;
    // Add Space below Progress Bar before Showing
    $('.progressBarContainer').after($('<br>'));
    $('.progressBarContainer').show();
    // Initialize the progress bar

    let progressBar = $('.progressBar');
    progressBar.css('width', '0%');
    progressBar.attr('aria-valuenow', 0);
    progressBar.attr('aria-valuemax', files.length);

    if (zipFiles) {
      jszip = new JSZip();
    }

    // Get the form with the method attribute set to POST
    let postForm = document.querySelector('form[method="POST"]');

    // Get existing form data
    let formData;
    if (postForm) {
      formData = new FormData($(postForm)[0]); // Convert the form to a jQuery object and get the raw DOM element
    } else {
      console.log('No form with POST method found.');
    }
    //Remove file to reuse parameters for other runs
    formData.delete('fileInput');
    // Remove empty file entries
    for (let [key, value] of formData.entries()) {
      if (value instanceof File && !value.name) {
        formData.delete(key);
      }
    }
    const CONCURRENCY_LIMIT = 8;
    const chunks = [];
    for (let i = 0; i < Array.from(files).length; i += CONCURRENCY_LIMIT) {
      chunks.push(Array.from(files).slice(i, i + CONCURRENCY_LIMIT));
    }

    for (const chunk of chunks) {
      const promises = chunk.map(async (file) => {
        let fileFormData = new FormData();
        fileFormData.append('fileInput', file);
        console.log(fileFormData);
        // Add other form data
        for (let pair of formData.entries()) {
          fileFormData.append(pair[0], pair[1]);
          console.log(pair[0] + ', ' + pair[1]);
        }

        try {
          const downloadDetails = await handleSingleDownload(url, fileFormData, true, zipFiles);
          console.log(downloadDetails);
          if (zipFiles) {
            jszip.file(downloadDetails.filename, downloadDetails.blob);
          } else {
            //downloadFile(downloadDetails.blob, downloadDetails.filename);
          }
          updateProgressBar(progressBar, Array.from(files).length);
        } catch (error) {
          handleDownloadError(error);
          console.error(error);
        }
      });
      await Promise.all(promises);
    }

    if (zipFiles) {
      try {
        const content = await jszip.generateAsync({type: 'blob'});
        downloadFile(content, 'files.zip');
      } catch (error) {
        console.error('Error generating ZIP file: ' + error);
      }
    }
    progressBar.css('width', '100%');
    progressBar.attr('aria-valuenow', Array.from(files).length);
  }

  function updateProgressBar(progressBar, files) {
    let progress = (progressBar.attr('aria-valuenow') / files.length) * 100 + 100 / files.length;
    progressBar.css('width', progress + '%');
    progressBar.attr('aria-valuenow', parseInt(progressBar.attr('aria-valuenow')) + 1);
  }
  window.addEventListener('unload', () => {
    for (const url of urls) {
      URL.revokeObjectURL(url);
    }
  });

  // Clear file input after job
  function clearFileInput() {
    let pathname = document.location.pathname;
    if (pathname != '/merge-pdfs') {
      let formElement = document.querySelector('#fileInput-input');
      formElement.value = '';
      let editSectionElement = document.querySelector('#editSection');
      if (editSectionElement) {
        editSectionElement.style.display = 'none';
      }
      let cropPdfCanvas = document.querySelector('#cropPdfCanvas');
      let overlayCanvas = document.querySelector('#overlayCanvas');
      if (cropPdfCanvas && overlayCanvas) {
        cropPdfCanvas.width = 0;
        cropPdfCanvas.height = 0;

        overlayCanvas.width = 0;
        overlayCanvas.height = 0;
      }
    } else {
      console.log("Disabled for 'Merge'");
    }
  }
})();<|MERGE_RESOLUTION|>--- conflicted
+++ resolved
@@ -1,25 +1,6 @@
-<<<<<<< HEAD
 (function () {
   if (window.isDownloadScriptInitialized) return; // Prevent re-execution
   window.isDownloadScriptInitialized = true;
-=======
-function showErrorBanner(message, stackTrace) {
-  const errorContainer = document.getElementById("errorContainer");
-  errorContainer.style.display = "block"; // Display the banner
-  document.querySelector("#errorContainer .alert-heading").textContent = "Error";
-  document.querySelector("#errorContainer p").textContent = message;
-  document.querySelector("#traceContent").textContent = stackTrace;
-}
-let firstErrorOccurred = false;
-
-$(document).ready(function () {
-  $("form").submit(async function (event) {
-    event.preventDefault();
-    firstErrorOccurred = false;
-    const url = this.action;
-    var files = $("#fileInput-input")[0].files;
-    const formData = new FormData(this);
->>>>>>> f4082e3f
 
   const {
     pdfPasswordPrompt,
@@ -61,7 +42,7 @@
       event.preventDefault();
       firstErrorOccurred = false;
       const url = this.action;
-      const files = $('#fileInput-input')[0].files;
+      let files = $('#fileInput-input')[0].files;
       const formData = new FormData(this);
       const submitButton = document.getElementById('submitBtn');
       const showGameBtn = document.getElementById('show-game-btn');
@@ -72,7 +53,6 @@
         showGameBtn.style.display = 'none';
       }
 
-<<<<<<< HEAD
       // Remove empty file entries
       for (let [key, value] of formData.entries()) {
         if (value instanceof File && !value.name) {
@@ -93,6 +73,16 @@
       try {
         submitButton.textContent = 'Processing...';
         submitButton.disabled = true;
+
+        if (!url.includes('remove-password')) {
+          // Check if any PDF files are encrypted and handle decryption if necessary
+          const decryptedFiles = await checkAndDecryptFiles(url, files);
+          files = decryptedFiles;
+          // Append decrypted files to formData
+          decryptedFiles.forEach((file, index) => {
+            formData.set(`fileInput`, file);
+          });
+        }
 
         if (remoteCall === true) {
           if (override === 'multi' || (!multipleInputsForSingleRequest && files.length > 1 && override !== 'single')) {
@@ -147,125 +137,72 @@
       pdfjsLib.GlobalWorkerOptions.workerSrc = '/pdfjs-legacy/pdf.worker.mjs';
       const pdf = await pdfjsLib.getDocument({data: arrayBuffer}).promise;
       return pdf.numPages;
-=======
-    try {
-    
-	    if (!url.includes("remove-password")) {
-	      // Check if any PDF files are encrypted and handle decryption if necessary
-	      const decryptedFiles = await checkAndDecryptFiles(url ,files);
-	      files = decryptedFiles
-	      // Append decrypted files to formData
-	      decryptedFiles.forEach((file, index) => {
-	        formData.set(`fileInput`, file);
-	      });
-	    }
-      
-      if (remoteCall === true) {
-        if (override === "multi" || (!multiple && files.length > 1 && override !== "single")) {
-          await submitMultiPdfForm(url, files);
-        } else {
-          await handleSingleDownload(url, formData);
-        }
-      }
-      clearTimeout(timeoutId);
-      $("#submitBtn").text(originalButtonText);
-
-      // After process finishes, check for boredWaiting and gameDialog open status
-      const boredWaiting = localStorage.getItem("boredWaiting") || "disabled";
-      const gameDialog = document.getElementById('game-container-wrapper');
-      if (boredWaiting === "enabled" && gameDialog && gameDialog.open) {
-        // Display a green banner at the bottom of the screen saying "Download complete"
-        let downloadCompleteText = "Download Complete";
-        if (window.downloadCompleteText) {
-          downloadCompleteText = window.downloadCompleteText;
-        }
-        $("body").append('<div id="download-complete-banner" style="position:fixed;bottom:0;left:0;width:100%;background-color:green;color:white;text-align:center;padding:10px;font-size:16px;z-index:1000;">' + downloadCompleteText + '</div>');
-        setTimeout(function () {
-          $("#download-complete-banner").fadeOut("slow", function () {
-            $(this).remove(); // Remove the banner after fading out
-          });
-        }, 5000); // Banner will fade out after 5 seconds
-      }
-
->>>>>>> f4082e3f
     } catch (error) {
       console.error('Error getting PDF page count:', error);
       return null;
     }
   }
 
-  async function handleSingleDownload(url, formData, isMulti = false, isZip = false) {
-    const startTime = performance.now();
-    const file = formData.get('fileInput');
-    let success = false;
-    let errorMessage = null;
-
-<<<<<<< HEAD
-    try {
-      const response = await fetch(url, {method: 'POST', body: formData});
-      const contentType = response.headers.get('content-type');
-=======
-async function checkAndDecryptFiles(url, files) {
-  const decryptedFiles = [];
-  pdfjsLib.GlobalWorkerOptions.workerSrc = './pdfjs-legacy/pdf.worker.mjs';
-
-// Extract the base URL
-  const baseUrl = new URL(url);
-  let removePasswordUrl = `${baseUrl.origin}`;
-
-  // Check if there's a path before /api/
-  const apiIndex = baseUrl.pathname.indexOf('/api/');
-  if (apiIndex > 0) {
-    removePasswordUrl += baseUrl.pathname.substring(0, apiIndex);
-  }
-
-  // Append the new endpoint
-  removePasswordUrl += '/api/v1/security/remove-password';
-
-  console.log(`Remove password URL: ${removePasswordUrl}`);
-  
-  
-  for (const file of files) {
-    console.log(`Processing file: ${file.name}`);
-    if (file.type !== 'application/pdf') {
-      console.log(`Skipping non-PDF file: ${file.name}`);
-      decryptedFiles.push(file); 
-      continue; 
-    }
-    try {
-      const arrayBuffer = await file.arrayBuffer();
-      const loadingTask = pdfjsLib.getDocument({ data: arrayBuffer });
-
-      console.log(`Attempting to load PDF: ${file.name}`);
-      const pdf = await loadingTask.promise;
-      console.log(`File is not encrypted: ${file.name}`);
-      decryptedFiles.push(file); // If no error, file is not encrypted
-    } catch (error) {
-      if (error.name === 'PasswordException' && error.code === 1) {
-		console.log(`PDF requires password: ${file.name}`, error);
-        console.log(`Attempting to remove password from PDF: ${file.name} with password.`);
-        const password = prompt(`This PDF (${file.name}) is encrypted. Please enter the password:`);
-
-        if (!password) {
-          console.error(`No password provided for encrypted PDF: ${file.name}`);
-          showErrorBanner(`No password provided for encrypted PDF: ${file.name}`, 'Please enter a valid password.');
-          throw error;
-        }
-
-        try {
-          // Prepare FormData for the decryption request
-          const formData = new FormData();
-          formData.append('fileInput', file);
-          formData.append('password', password);
-
-          // Use handleSingleDownload to send the request
-		  const decryptionResult = await fetch(removePasswordUrl, { method: "POST", body: formData });
-          
-          if (decryptionResult && decryptionResult.blob) {
-             const decryptedBlob = await decryptionResult.blob();
-            const decryptedFile = new File([decryptedBlob], file.name, { type: 'application/pdf' });
-
-        /*    // Create a link element to download the file
+  async function checkAndDecryptFiles(url, files) {
+    const decryptedFiles = [];
+    pdfjsLib.GlobalWorkerOptions.workerSrc = './pdfjs-legacy/pdf.worker.mjs';
+
+    // Extract the base URL
+    const baseUrl = new URL(url);
+    let removePasswordUrl = `${baseUrl.origin}`;
+
+    // Check if there's a path before /api/
+    const apiIndex = baseUrl.pathname.indexOf('/api/');
+    if (apiIndex > 0) {
+      removePasswordUrl += baseUrl.pathname.substring(0, apiIndex);
+    }
+
+    // Append the new endpoint
+    removePasswordUrl += '/api/v1/security/remove-password';
+
+    console.log(`Remove password URL: ${removePasswordUrl}`);
+
+    for (const file of files) {
+      console.log(`Processing file: ${file.name}`);
+      if (file.type !== 'application/pdf') {
+        console.log(`Skipping non-PDF file: ${file.name}`);
+        decryptedFiles.push(file);
+        continue;
+      }
+      try {
+        const arrayBuffer = await file.arrayBuffer();
+        const loadingTask = pdfjsLib.getDocument({data: arrayBuffer});
+
+        console.log(`Attempting to load PDF: ${file.name}`);
+        const pdf = await loadingTask.promise;
+        console.log(`File is not encrypted: ${file.name}`);
+        decryptedFiles.push(file); // If no error, file is not encrypted
+      } catch (error) {
+        if (error.name === 'PasswordException' && error.code === 1) {
+          console.log(`PDF requires password: ${file.name}`, error);
+          console.log(`Attempting to remove password from PDF: ${file.name} with password.`);
+          const password = prompt(`This PDF (${file.name}) is encrypted. Please enter the password:`);
+
+          if (!password) {
+            console.error(`No password provided for encrypted PDF: ${file.name}`);
+            showErrorBanner(`No password provided for encrypted PDF: ${file.name}`, 'Please enter a valid password.');
+            throw error;
+          }
+
+          try {
+            // Prepare FormData for the decryption request
+            const formData = new FormData();
+            formData.append('fileInput', file);
+            formData.append('password', password);
+
+            // Use handleSingleDownload to send the request
+            const decryptionResult = await fetch(removePasswordUrl, {method: 'POST', body: formData});
+
+            if (decryptionResult && decryptionResult.blob) {
+              const decryptedBlob = await decryptionResult.blob();
+              const decryptedFile = new File([decryptedBlob], file.name, {type: 'application/pdf'});
+
+              /*    // Create a link element to download the file
             const link = document.createElement('a');
             link.href = URL.createObjectURL(decryptedBlob);
             link.download = 'test.pdf';
@@ -273,34 +210,34 @@
             link.click();
             document.body.removeChild(link);
 */
-            decryptedFiles.push(decryptedFile);
-            console.log(`Successfully decrypted PDF: ${file.name}`);
-          } else {
-            throw new Error('Decryption failed: No valid response from server');
+              decryptedFiles.push(decryptedFile);
+              console.log(`Successfully decrypted PDF: ${file.name}`);
+            } else {
+              throw new Error('Decryption failed: No valid response from server');
+            }
+          } catch (decryptError) {
+            console.error(`Failed to decrypt PDF: ${file.name}`, decryptError);
+            showErrorBanner(`Failed to decrypt PDF: ${file.name}`, 'Incorrect password or unsupported encryption.');
+            throw decryptError;
           }
-        } catch (decryptError) {
-          console.error(`Failed to decrypt PDF: ${file.name}`, decryptError);
-          showErrorBanner(`Failed to decrypt PDF: ${file.name}`, 'Incorrect password or unsupported encryption.');
-          throw decryptError;
-        }
-      } else {
-		console.log(`Error loading PDF: ${file.name}`, error);
-        throw error;
-      }
-    }
-  }
-  return decryptedFiles;
-}
-
-
-
-
-
-async function handleSingleDownload(url, formData, isMulti = false, isZip = false) {
-  try {
-    const response = await fetch(url, { method: "POST", body: formData });
-    const contentType = response.headers.get("content-type");
->>>>>>> f4082e3f
+        } else {
+          console.log(`Error loading PDF: ${file.name}`, error);
+          throw error;
+        }
+      }
+    }
+    return decryptedFiles;
+  }
+
+  async function handleSingleDownload(url, formData, isMulti = false, isZip = false) {
+    const startTime = performance.now();
+    const file = formData.get('fileInput');
+    let success = false;
+    let errorMessage = null;
+
+    try {
+      const response = await fetch(url, {method: 'POST', body: formData});
+      const contentType = response.headers.get('content-type');
 
       if (!response.ok) {
         errorMessage = response.status;
