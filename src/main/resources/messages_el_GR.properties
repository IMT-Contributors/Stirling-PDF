--- conflicted
+++ resolved
@@ -54,22 +54,6 @@
 userNotFoundMessage=Ο χρήστης δεν βρέθηκε.
 incorrectPasswordMessage=Ο τρέχων κωδικός πρόσβασης είναι λανθασμένος.
 usernameExistsMessage=Το νέο όνομα χρήστη υπάρχει ήδη.
-<<<<<<< HEAD
-invalidUsernameMessage=Invalid username, Username must only contain alphabet characters and numbers.
-deleteCurrentUserMessage=Cannot delete currently logged in user.
-deleteUsernameExistsMessage=The username does not exist and cannot be deleted.
-error=Error
-oops=Oops!
-help=Help
-goHomepage=Go to Homepage
-joinDiscord=Join our Discord server
-seeDockerHub=See Docker Hub
-visitGithub=Visit Github Repository
-donate=Donate
-color=Color
-sponsor=Sponsor
-info=Info
-=======
 invalidUsernameMessage=Μη έγκυρο όνομα χρήστη, το όνομα χρήστη πρέπει να περιέχει μόνο αλφαβητικούς χαρακτήρες και αριθμούς.
 deleteCurrentUserMessage=Δεν είναι δυνατή η διαγραφή του τρέχοντος συνδεδεμένου χρήστη.
 deleteUsernameExistsMessage=Το όνομα χρήστη δεν υπάρχει και δεν μπορεί να διαγραφεί.
@@ -85,7 +69,7 @@
 donate=Δωρισε
 color=Χρώμα
 sponsor=Yποστηρικτής
->>>>>>> 38979dd3
+info=Info
 
 
 
