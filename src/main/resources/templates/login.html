<!DOCTYPE html>
<html th:lang="${#locale.language}" th:dir="#{language.direction}" th:data-language="${#locale.toString()}" xmlns:th="http://www.thymeleaf.org">
  <head>
  <th:block th:insert="~{fragments/common :: head(title=#{login.title}, header=#{login.header})}"></th:block>
    <link rel="stylesheet" href="css/login.css">
  </head>

  <body>
    <div class="your-container-class"></div>
    <div class="container-flex">
      <main class="form-signin">
        <script>
          document.addEventListener('modeChanged', function(e) {
            var mode = e.detail;

            setInputMode("username", mode);
            setInputMode("password", mode);
            document.body.classList.remove("light-mode", "dark-mode", "rainbow-mode"); // remove all mode classes first

            switch (mode) {
              case "on":
                document.body.classList.add("dark-mode");
                break;
              case "off":
                document.body.classList.add("light-mode");
                break;
              case "rainbow":
                document.body.classList.add("rainbow-mode");
                break;
            }
          });

          document.addEventListener('DOMContentLoaded', function() {

            const defaultLocale = document.documentElement.getAttribute('data-language') || 'en_GB';
            const storedLocale = localStorage.getItem('languageCode') || defaultLocale;

            const currentURL = new URL(window.location.href);
            const urlParams = currentURL.searchParams;
            const currentLangParam = urlParams.get('lang') || defaultLocale;


            if (defaultLocale !== storedLocale && currentLangParam !== storedLocale) {
              urlParams.set('lang', storedLocale);
              currentURL.search = urlParams.toString();
              window.location.href = currentURL.toString();
              return;
            }

            const dropdown = document.getElementById('languageDropdown');
            const dropdownItems = document.querySelectorAll('.lang_dropdown-item');

            let activeItem;
            for (let i = 0; i < dropdownItems.length; i++) {
              const item = dropdownItems[i];
              item.classList.remove('active');
              if (item.dataset.bsLanguageCode === storedLocale) {
                item.classList.add('active');
                activeItem = item;
              }
              item.addEventListener('click', handleDropdownItemClick);
            }

            if (activeItem) {
              dropdown.innerHTML = activeItem.innerHTML;  // This will set the dropdown button's content to the active language's flag and name
            }

            // Additional functionality that was in your provided code:

            document.querySelectorAll('.nav-item.dropdown').forEach((element) => {
              const dropdownMenu = element.querySelector(".dropdown-menu");
              if (dropdownMenu.id !== 'favoritesDropdown' &&  dropdownMenu.children.length <= 2 && dropdownMenu.querySelectorAll("hr.dropdown-divider").length === dropdownMenu.children.length) {
                if (element.previousElementSibling && element.previousElementSibling.classList.contains('nav-item') && element.previousElementSibling.classList.contains('nav-item-separator')) {
                  element.previousElementSibling.remove();
                }
                element.remove();
              }
            });

            // Sort languages by alphabet
            const list = Array.from(document.querySelector('.dropdown-menu[aria-labelledby="languageDropdown"]').children).filter(child => child.matches('a'));
            list.sort(function(a, b) {
              var A = a.textContent.toUpperCase();
              var B = b.textContent.toUpperCase();
              return (A < B) ? -1 : (A > B) ? 1 : 0;
            }).forEach(node => document.querySelector('.dropdown-menu[aria-labelledby="languageDropdown"]').appendChild(node));
          });

          function handleDropdownItemClick(event) {
            event.preventDefault();
            const languageCode = event.currentTarget.dataset.bsLanguageCode;
            const dropdown = document.getElementById('languageDropdown');

            if (languageCode) {
              localStorage.setItem('languageCode', languageCode);
              const currentLang = document.documentElement.getAttribute('language');
              if (currentLang !== languageCode) {
                console.log("currentLang", currentLang)
                console.log("languageCode", languageCode)
                const currentUrl = window.location.href;
                if (currentUrl.indexOf("?lang=") === -1 && currentUrl.indexOf("&lang=") === -1) {
                  window.location.href = currentUrl + "?lang=" + languageCode;
                } else if (currentUrl.indexOf("&lang=") !== -1 && currentUrl.indexOf("?lang=") === -1) {
                  window.location.href = currentUrl.replace(/&lang=\w{2,}/, "&lang=" + languageCode);
                } else {
                  window.location.href = currentUrl.replace(/\?lang=\w{2,}/, "?lang=" + languageCode);
                }
              }
              dropdown.innerHTML = event.currentTarget.innerHTML;  // Update the dropdown button's content
            } else {
              console.error("Language code is not set for this item.");
            }
          }
        </script>
        <img class="mb-4" src="favicon.svg?v=2" alt="" width="144" height="144">
        <h1 class="h1 mb-3 fw-normal" th:text="${@appName}">Stirling-PDF</h1>
        <div th:if="${oAuth2Enabled}">
          <a href="oauth2/authorization/oidc" class="w-100 btn btn-lg btn-primary" th:text="#{login.ssoSignIn}">Login Via SSO</a>
          <br>
          <div th:if="${error}" class="alert alert-danger text-danger text-center">
            <!-- oauth2AutoCreateDisabled -->
            <div th:if="${error == 'oauth2AutoCreateDisabled'}" th:text="#{login.oauth2AutoCreateDisabled}">OAuth2: Auto-Create User Disabled.</div>
            <!-- oauth2AuthenticationError -->
            <div th:if="${error == 'oauth2AuthenticationError'}" th:text="#{userAlreadyExistsMessage}">OAuth2: User already exists.</div>
            <!-- invalidUsername -->
            <div th:if="${error == 'invalidUsername'}" th:text="#{invalidUsernameMessage}">OAUTH2: Invalid username.</div>
            <!-- badcredentials -->
            <div th:if="${error == 'badcredentials'}" th:text="#{login.invalid}">Invalid username or password.</div>
            <!-- locked -->
            <div th:if="${error == 'locked'}" th:text="#{login.locked}">Your account has been locked. </div>
          </div>
          <hr />
        </div>
<<<<<<< HEAD
          
        <h2 class="h5 mb-3 fw-normal" th:text="#{login.signinTitle}">Please sign in</h2>
        <div class="text-danger text-center">
          <div th:if="${logoutMessage}" class="alert alert-success" th:text="${logoutMessage}"></div>
          <div th:if="${param.messageType != null and param.messageType.size() > 0 and param.messageType[0] == 'credsUpdated'}" class="alert alert-success">
            <span th:text="#{changedCredsMessage}">Default message if not found</span>
          </div>
        </div>
        <form th:action="@{login}" method="post">
=======
        <form th:action="@{login}" method="post">
          <div class="text-center">
            <img class="mb-4" src="favicon.svg?v=2" alt="" width="144" height="144">
            <h1 class="h1 mb-3 fw-normal" th:text="${@appName}">Stirling-PDF</h1>
            <div th:if="${oAuth2Enabled}">
            <a href="oauth2/authorization/oidc" class="w-100 btn btn-lg btn-primary" th:text="#{login.ssoSignIn}">Login Via SSO</a>
            <div class="text-danger text-center">
              <div th:if="${error == 'oauth2AutoCreateDisabled'}" th:text="#{login.oauth2AutoCreateDisabled}">OAUTH2 Auto-Create User Disabled.</div>
            </div>
            <hr />
          </div>
            <h2 class="h5 mb-3 fw-normal" th:text="#{login.signinTitle}">Please sign in</h2>
          </div>


>>>>>>> 2968a696
          <div class="form-floating">
            <input type="text" class="form-control" id="username" name="username" placeholder="admin">
            <label for="username" th:text="#{username}">Username</label>
          </div>
          <div class="form-floating">
            <input type="password" class="form-control" id="password" name="password" placeholder="Password">
            <label for="password" th:text="#{password}">Password</label>
          </div>

          <div class="form-check m-2 mb-3">
            <input type="checkbox" id="remember" value="remember-me">
            <label for="remember" th:text="#{login.rememberme}"></label> 
          </div>
          <button class="w-100 btn btn-lg btn-primary" type="submit" th:text="#{login.signin}">Sign in</button>
        </form>
        <div class="mt-3"> <!-- Added a margin-top for spacing -->
          <div class="dropdown text-center">
            <button class="btn btn-secondary dropdown-toggle" type="button" id="languageDropdown" data-bs-toggle="dropdown" aria-expanded="false">
              <img src="images/flags/gb.svg" alt="icon" width="20" height="15"> English (GB)
              <!-- Default language placeholder -->
            </button>
            <div class="dropdown-menu" aria-labelledby="languageDropdown">
              <!-- Here's where the fragment will be included -->
              <div class="scrollable-y">
                <th:block th:replace="~{fragments/languages :: langs}"></th:block>
              </div>
            </div>
          </div>
        </div>
      </main>
      <th:block th:insert="~{fragments/footer.html :: footer}"></th:block>
    </div>
  </body>
</html><|MERGE_RESOLUTION|>--- conflicted
+++ resolved
@@ -130,9 +130,7 @@
             <div th:if="${error == 'locked'}" th:text="#{login.locked}">Your account has been locked. </div>
           </div>
           <hr />
-        </div>
-<<<<<<< HEAD
-          
+        </div>  
         <h2 class="h5 mb-3 fw-normal" th:text="#{login.signinTitle}">Please sign in</h2>
         <div class="text-danger text-center">
           <div th:if="${logoutMessage}" class="alert alert-success" th:text="${logoutMessage}"></div>
@@ -141,23 +139,7 @@
           </div>
         </div>
         <form th:action="@{login}" method="post">
-=======
-        <form th:action="@{login}" method="post">
-          <div class="text-center">
-            <img class="mb-4" src="favicon.svg?v=2" alt="" width="144" height="144">
-            <h1 class="h1 mb-3 fw-normal" th:text="${@appName}">Stirling-PDF</h1>
-            <div th:if="${oAuth2Enabled}">
-            <a href="oauth2/authorization/oidc" class="w-100 btn btn-lg btn-primary" th:text="#{login.ssoSignIn}">Login Via SSO</a>
-            <div class="text-danger text-center">
-              <div th:if="${error == 'oauth2AutoCreateDisabled'}" th:text="#{login.oauth2AutoCreateDisabled}">OAUTH2 Auto-Create User Disabled.</div>
-            </div>
-            <hr />
-          </div>
-            <h2 class="h5 mb-3 fw-normal" th:text="#{login.signinTitle}">Please sign in</h2>
-          </div>
 
-
->>>>>>> 2968a696
           <div class="form-floating">
             <input type="text" class="form-control" id="username" name="username" placeholder="admin">
             <label for="username" th:text="#{username}">Username</label>
