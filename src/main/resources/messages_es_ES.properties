--- conflicted
+++ resolved
@@ -119,11 +119,7 @@
 home.repair.desc=Intentar reparar un PDF corrupto/roto
 
 home.removeBlanks.title=Eliminar páginas en blanco
-<<<<<<< HEAD
-home.removeBlanks.desc=detecta y elimina páginas en blanco de un documento
-=======
 home.removeBlanks.desc=Detectar y eliminar páginas en blanco de un documento
->>>>>>> 433ba6c2
 
 home.certSign.title=Firmar con certificado
 home.certSign.desc=Firmar un PDF con un Certificado/Clave (PEM/P12)
