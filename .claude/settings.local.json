--- conflicted
+++ resolved
@@ -7,23 +7,11 @@
       "Bash(grep:*)",
       "Bash(cat:*)",
       "Bash(find:*)",
-<<<<<<< HEAD
-      "Bash(npm test)",
-      "Bash(npm test:*)",
-      "Bash(ls:*)",
-      "Bash(npx tsc:*)",
-      "Bash(node:*)",
-      "Bash(npm run dev:*)",
-      "Bash(sed:*)",
-      "Bash(cp:*)",
-      "Bash(rm:*)"
-=======
       "Bash(grep:*)",
       "Bash(rg:*)",
       "Bash(strings:*)",
       "Bash(pkill:*)",
       "Bash(true)"
->>>>>>> 3af93f0a
     ],
     "deny": [],
     "defaultMode": "acceptEdits"
