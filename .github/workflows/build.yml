name: Build and Test Workflow

on:
<<<<<<< HEAD
  push:
    branches: ["main", "V2", "V2-gha"]
=======
  workflow_dispatch:
  # push:
  #   branches: ["main"]
>>>>>>> 13bf8210
  pull_request:
    branches: ["main", "V2", "V2-gha"]

permissions:
  contents: read

jobs:
  files-changed:
    name: detect what files changed
    runs-on: ubuntu-latest
    timeout-minutes: 3
    # Map a step output to a job output
    outputs:
      build: ${{ steps.changes.outputs.build }}
      app: ${{ steps.changes.outputs.app }}
      project: ${{ steps.changes.outputs.project }}
      openapi: ${{ steps.changes.outputs.openapi }}
    steps:
      - uses: actions/checkout@7884fcad6b5d53d10323aee724dc68d8b9096a2e  # v2

      - name: Check for file changes
        uses: dorny/paths-filter@de90cc6fb38fc0963ad72b210f1f284cd68cea36 # v3.0.2
        id: changes
        with:
          filters: ".github/config/.files.yaml"
  build:
    runs-on: ubuntu-latest

    permissions:
      actions: read
      security-events: write

    strategy:
      fail-fast: false
      matrix:
        jdk-version: [17, 21]
        spring-security: [true, false]

    steps:
      - name: Harden Runner
        uses: step-security/harden-runner@6c439dc8bdf85cadbbce9ed30d1c7b959517bc49 # v2.12.2
        with:
          egress-policy: audit

      - name: Checkout repository
        uses: actions/checkout@11bd71901bbe5b1630ceea73d27597364c9af683 # v4.2.2

      - name: Set up JDK ${{ matrix.jdk-version }}
        uses: actions/setup-java@c5195efecf7bdfc987ee8bae7a71cb8b11521c00 # v4.7.1
        with:
          java-version: ${{ matrix.jdk-version }}
          distribution: "temurin"

      - name: Setup Gradle
        uses: gradle/actions/setup-gradle@ac638b010cf58a27ee6c972d7336334ccaf61c96 # v4.4.1
        with:
          gradle-version: 8.14

      - name: Build with Gradle and spring security ${{ matrix.spring-security }}
        run: ./gradlew clean build
        env:
          DISABLE_ADDITIONAL_FEATURES: ${{ matrix.spring-security }}

      - name: Check Test Reports Exist
        id: check-reports
        if: always()
        run: |
          declare -a dirs=(
            "app/core/build/reports/tests/"
            "app/core/build/test-results/"
            "app/common/build/reports/tests/"
            "app/common/build/test-results/"
            "app/proprietary/build/reports/tests/"
            "app/proprietary/build/test-results/"
          )
          missing_reports=()
          for dir in "${dirs[@]}"; do
            if [ ! -d "$dir" ]; then
              missing_reports+=("$dir")
            fi
          done
          if [ ${#missing_reports[@]} -gt 0 ]; then
            echo "ERROR: The following required test report directories are missing:"
            printf '%s\n' "${missing_reports[@]}"
            exit 1
          fi
          echo "All required test report directories are present"

      - name: Upload Test Reports
        if: always()
        uses: actions/upload-artifact@ea165f8d65b6e75b540449e92b4886f43607fa02 # v4.6.2
        with:
          name: test-reports-jdk-${{ matrix.jdk-version }}-spring-security-${{ matrix.spring-security }}
          path: |
            app/core/build/reports/tests/
            app/core/build/test-results/
            app/core/build/reports/problems/
            app/common/build/reports/tests/
            app/common/build/test-results/
            app/common/build/reports/problems/
            app/proprietary/build/reports/tests/
            app/proprietary/build/test-results/
            app/proprietary/build/reports/problems/
            build/reports/problems/
          retention-days: 3
          if-no-files-found: warn

  check-generateOpenApiDocs:
    if: needs.files-changed.outputs.openapi == 'true'
    needs: [files-changed, build]
    runs-on: ubuntu-latest
    steps:
      - name: Harden Runner
        uses: step-security/harden-runner@6c439dc8bdf85cadbbce9ed30d1c7b959517bc49 # v2.12.2
        with:
          egress-policy: audit

      - name: Checkout repository
        uses: actions/checkout@11bd71901bbe5b1630ceea73d27597364c9af683 # v4.2.2

      - name: Set up JDK 17
        uses: actions/setup-java@c5195efecf7bdfc987ee8bae7a71cb8b11521c00 # v4.7.1
        with:
          java-version: "17"
          distribution: "temurin"

      - name: Setup Gradle
        uses: gradle/actions/setup-gradle@ac638b010cf58a27ee6c972d7336334ccaf61c96 # v4.4.1

      - name: Generate OpenAPI documentation
        run: ./gradlew :stirling-pdf:generateOpenApiDocs
      
      - name: Upload OpenAPI Documentation
        uses: actions/upload-artifact@ea165f8d65b6e75b540449e92b4886f43607fa02 # v4.6.2
        with:
          name: openapi-docs
          path: ./SwaggerDoc.json

  frontend-validation:
    runs-on: ubuntu-latest
    steps:
      - name: Harden Runner
        uses: step-security/harden-runner@6c439dc8bdf85cadbbce9ed30d1c7b959517bc49 # v2.12.2
        with:
          egress-policy: audit

      - name: Checkout repository
        uses: actions/checkout@11bd71901bbe5b1630ceea73d27597364c9af683 # v4.2.2

      - name: Set up Node.js
        uses: actions/setup-node@39370e3970a6d050c480ffad4ff0ed4d3fdee5af # v4.1.0
        with:
          node-version: '20'
          cache: 'npm'
          cache-dependency-path: frontend/package-lock.json

      - name: Install frontend dependencies
        run: |
          cd frontend
          npm ci

      - name: Build frontend
        run: |
          cd frontend
          npm run build

      - name: Run frontend tests (if available)
        run: |
          cd frontend
          npm test --passWithNoTests --watchAll=false || true

      - name: Upload frontend build artifacts
        uses: actions/upload-artifact@ea165f8d65b6e75b540449e92b4886f43607fa02 # v4.6.2
        with:
          name: frontend-build
          path: frontend/dist/
          retention-days: 3

  check-licence:
    if: needs.files-changed.outputs.build == 'true'
    needs: [files-changed, build]
    runs-on: ubuntu-latest
    steps:
      - name: Harden Runner
        uses: step-security/harden-runner@6c439dc8bdf85cadbbce9ed30d1c7b959517bc49 # v2.12.2
        with:
          egress-policy: audit

      - name: Checkout repository
        uses: actions/checkout@11bd71901bbe5b1630ceea73d27597364c9af683 # v4.2.2

      - name: Set up JDK 17
        uses: actions/setup-java@c5195efecf7bdfc987ee8bae7a71cb8b11521c00 # v4.7.1
        with:
          java-version: "17"
          distribution: "temurin"

      - name: check the licenses for compatibility
        run: ./gradlew clean checkLicense

      - name: FAILED - check the licenses for compatibility
        if: failure()
        uses: actions/upload-artifact@ea165f8d65b6e75b540449e92b4886f43607fa02 # v4.6.2
        with:
          name: dependencies-without-allowed-license.json
          path: |
            build/reports/dependency-license/dependencies-without-allowed-license.json
          retention-days: 3

  docker-compose-tests:
    if: needs.files-changed.outputs.project == 'true'
    needs: files-changed
    # if: github.event_name == 'push' && github.ref == 'refs/heads/main' ||
    #     (github.event_name == 'pull_request' &&
    #     contains(github.event.pull_request.labels.*.name, 'licenses') == false &&
    #     (
    #       contains(github.event.pull_request.labels.*.name, 'Front End') ||
    #       contains(github.event.pull_request.labels.*.name, 'Java') ||
    #       contains(github.event.pull_request.labels.*.name, 'Back End') ||
    #       contains(github.event.pull_request.labels.*.name, 'Security') ||
    #       contains(github.event.pull_request.labels.*.name, 'API') ||
    #       contains(github.event.pull_request.labels.*.name, 'Docker') ||
    #       contains(github.event.pull_request.labels.*.name, 'Test')
    #     )
    #     )

    runs-on: ubuntu-latest

    steps:
      - name: Harden Runner
        uses: step-security/harden-runner@6c439dc8bdf85cadbbce9ed30d1c7b959517bc49 # v2.12.2
        with:
          egress-policy: audit

      - name: Checkout Repository
        uses: actions/checkout@11bd71901bbe5b1630ceea73d27597364c9af683 # v4.2.2

      - name: Set up Java 17
        uses: actions/setup-java@c5195efecf7bdfc987ee8bae7a71cb8b11521c00 # v4.7.1
        with:
          java-version: "17"
          distribution: "temurin"

      - name: Set up Docker Buildx
        uses: docker/setup-buildx-action@e468171a9de216ec08956ac3ada2f0791b6bd435 # v3.11.1

      - name: Install Docker Compose
        run: |
          sudo curl -SL "https://github.com/docker/compose/releases/download/v2.37.2/docker-compose-$(uname -s)-$(uname -m)" -o /usr/local/bin/docker-compose
          sudo chmod +x /usr/local/bin/docker-compose

      - name: Set up Python
        uses: actions/setup-python@a26af69be951a213d495a4c3e4e4022e16d87065 # v5.6.0
        with:
          python-version: "3.12"
          cache: 'pip' # caching pip dependencies
          cache-dependency-path: ./testing/cucumber/requirements.txt

      - name: Pip requirements
        run: |
          pip install --require-hashes -r ./testing/cucumber/requirements.txt

      - name: Run Docker Compose Tests
        run: |
          chmod +x ./testing/test_webpages.sh
          chmod +x ./testing/test.sh
          chmod +x ./testing/test_disabledEndpoints.sh
          ./testing/test.sh

  test-build-docker-images:
    if: github.event_name == 'pull_request' && needs.files-changed.outputs.project == 'true'
    needs: [files-changed, build, check-generateOpenApiDocs, check-licence]
    runs-on: ubuntu-latest
    strategy:
      fail-fast: false
      matrix:
        docker-rev: ["Dockerfile", "Dockerfile.ultra-lite", "Dockerfile.fat"]
    steps:
      - name: Harden Runner
        uses: step-security/harden-runner@6c439dc8bdf85cadbbce9ed30d1c7b959517bc49 # v2.12.2
        with:
          egress-policy: audit

      - name: Checkout Repository
        uses: actions/checkout@11bd71901bbe5b1630ceea73d27597364c9af683 # v4.2.2

      - name: Set up JDK 17
        uses: actions/setup-java@c5195efecf7bdfc987ee8bae7a71cb8b11521c00 # v4.7.1
        with:
          java-version: "17"
          distribution: "temurin"

      - name: Set up Gradle
        uses: gradle/actions/setup-gradle@ac638b010cf58a27ee6c972d7336334ccaf61c96 # v4.4.1
        with:
          gradle-version: 8.14

      - name: Build application
        run: ./gradlew clean build
        env:
          DISABLE_ADDITIONAL_FEATURES: true
          STIRLING_PDF_DESKTOP_UI: false

      - name: Set up QEMU
        uses: docker/setup-qemu-action@29109295f81e9208d7d86ff1c6c12d2833863392 # v3.6.0

      - name: Set up Docker Buildx
        id: buildx
        uses: docker/setup-buildx-action@e468171a9de216ec08956ac3ada2f0791b6bd435 # v3.11.1

      - name: Build ${{ matrix.docker-rev }}
        uses: docker/build-push-action@263435318d21b8e681c14492fe198d362a7d2c83 # v6.18.0
        with:
          builder: ${{ steps.buildx.outputs.name }}
          context: .
          file: ./${{ matrix.docker-rev }}
          push: false
          cache-from: type=gha
          cache-to: type=gha,mode=max
          platforms: linux/amd64,linux/arm64/v8
          provenance: true
          sbom: true

      - name: Upload Reports
        if: always()
        uses: actions/upload-artifact@ea165f8d65b6e75b540449e92b4886f43607fa02 # v4.6.2
        with:
          name: reports-docker-${{ matrix.docker-rev }}
          path: |
            build/reports/tests/
            build/test-results/
            build/reports/problems/
          retention-days: 3
          if-no-files-found: warn<|MERGE_RESOLUTION|>--- conflicted
+++ resolved
@@ -1,16 +1,9 @@
 name: Build and Test Workflow
 
 on:
-<<<<<<< HEAD
-  push:
-    branches: ["main", "V2", "V2-gha"]
-=======
-  workflow_dispatch:
-  # push:
-  #   branches: ["main"]
->>>>>>> 13bf8210
   pull_request:
     branches: ["main", "V2", "V2-gha"]
+  workflow_dispatch:
 
 permissions:
   contents: read
@@ -20,60 +13,50 @@
     name: detect what files changed
     runs-on: ubuntu-latest
     timeout-minutes: 3
-    # Map a step output to a job output
     outputs:
       build: ${{ steps.changes.outputs.build }}
       app: ${{ steps.changes.outputs.app }}
       project: ${{ steps.changes.outputs.project }}
       openapi: ${{ steps.changes.outputs.openapi }}
     steps:
-      - uses: actions/checkout@7884fcad6b5d53d10323aee724dc68d8b9096a2e  # v2
-
+      - uses: actions/checkout@v2
       - name: Check for file changes
-        uses: dorny/paths-filter@de90cc6fb38fc0963ad72b210f1f284cd68cea36 # v3.0.2
+        uses: dorny/paths-filter@v3.0.2
         id: changes
         with:
-          filters: ".github/config/.files.yaml"
+          filters: .github/config/.files.yaml
+
   build:
     runs-on: ubuntu-latest
-
     permissions:
       actions: read
       security-events: write
-
     strategy:
       fail-fast: false
       matrix:
         jdk-version: [17, 21]
         spring-security: [true, false]
-
-    steps:
-      - name: Harden Runner
-        uses: step-security/harden-runner@6c439dc8bdf85cadbbce9ed30d1c7b959517bc49 # v2.12.2
-        with:
-          egress-policy: audit
-
+    steps:
+      - name: Harden Runner
+        uses: step-security/harden-runner@v2.12.2
+        with:
+          egress-policy: audit
       - name: Checkout repository
-        uses: actions/checkout@11bd71901bbe5b1630ceea73d27597364c9af683 # v4.2.2
-
+        uses: actions/checkout@v4.2.2
       - name: Set up JDK ${{ matrix.jdk-version }}
-        uses: actions/setup-java@c5195efecf7bdfc987ee8bae7a71cb8b11521c00 # v4.7.1
+        uses: actions/setup-java@v4.7.1
         with:
           java-version: ${{ matrix.jdk-version }}
           distribution: "temurin"
-
       - name: Setup Gradle
-        uses: gradle/actions/setup-gradle@ac638b010cf58a27ee6c972d7336334ccaf61c96 # v4.4.1
+        uses: gradle/actions/setup-gradle@v4.4.1
         with:
           gradle-version: 8.14
-
       - name: Build with Gradle and spring security ${{ matrix.spring-security }}
         run: ./gradlew clean build
         env:
           DISABLE_ADDITIONAL_FEATURES: ${{ matrix.spring-security }}
-
       - name: Check Test Reports Exist
-        id: check-reports
         if: always()
         run: |
           declare -a dirs=(
@@ -84,65 +67,45 @@
             "app/proprietary/build/reports/tests/"
             "app/proprietary/build/test-results/"
           )
-          missing_reports=()
           for dir in "${dirs[@]}"; do
             if [ ! -d "$dir" ]; then
-              missing_reports+=("$dir")
+              echo "Missing $dir"
+              exit 1
             fi
           done
-          if [ ${#missing_reports[@]} -gt 0 ]; then
-            echo "ERROR: The following required test report directories are missing:"
-            printf '%s\n' "${missing_reports[@]}"
-            exit 1
-          fi
-          echo "All required test report directories are present"
-
       - name: Upload Test Reports
         if: always()
-        uses: actions/upload-artifact@ea165f8d65b6e75b540449e92b4886f43607fa02 # v4.6.2
+        uses: actions/upload-artifact@v4.6.2
         with:
           name: test-reports-jdk-${{ matrix.jdk-version }}-spring-security-${{ matrix.spring-security }}
           path: |
-            app/core/build/reports/tests/
-            app/core/build/test-results/
-            app/core/build/reports/problems/
-            app/common/build/reports/tests/
-            app/common/build/test-results/
-            app/common/build/reports/problems/
-            app/proprietary/build/reports/tests/
-            app/proprietary/build/test-results/
-            app/proprietary/build/reports/problems/
+            app/**/build/reports/tests/
+            app/**/build/test-results/
+            app/**/build/reports/problems/
             build/reports/problems/
           retention-days: 3
           if-no-files-found: warn
 
   check-generateOpenApiDocs:
     if: needs.files-changed.outputs.openapi == 'true'
-    needs: [files-changed, build]
-    runs-on: ubuntu-latest
-    steps:
-      - name: Harden Runner
-        uses: step-security/harden-runner@6c439dc8bdf85cadbbce9ed30d1c7b959517bc49 # v2.12.2
-        with:
-          egress-policy: audit
-
-      - name: Checkout repository
-        uses: actions/checkout@11bd71901bbe5b1630ceea73d27597364c9af683 # v4.2.2
-
+    needs: [files-changed]
+    runs-on: ubuntu-latest
+    steps:
+      - name: Harden Runner
+        uses: step-security/harden-runner@v2.12.2
+        with:
+          egress-policy: audit
+      - uses: actions/checkout@v4.2.2
       - name: Set up JDK 17
-        uses: actions/setup-java@c5195efecf7bdfc987ee8bae7a71cb8b11521c00 # v4.7.1
-        with:
-          java-version: "17"
-          distribution: "temurin"
-
-      - name: Setup Gradle
-        uses: gradle/actions/setup-gradle@ac638b010cf58a27ee6c972d7336334ccaf61c96 # v4.4.1
-
+        uses: actions/setup-java@v4.7.1
+        with:
+          java-version: "17"
+          distribution: "temurin"
+      - uses: gradle/actions/setup-gradle@v4.4.1
       - name: Generate OpenAPI documentation
         run: ./gradlew :stirling-pdf:generateOpenApiDocs
-      
       - name: Upload OpenAPI Documentation
-        uses: actions/upload-artifact@ea165f8d65b6e75b540449e92b4886f43607fa02 # v4.6.2
+        uses: actions/upload-artifact@v4.6.2
         with:
           name: openapi-docs
           path: ./SwaggerDoc.json
@@ -151,37 +114,25 @@
     runs-on: ubuntu-latest
     steps:
       - name: Harden Runner
-        uses: step-security/harden-runner@6c439dc8bdf85cadbbce9ed30d1c7b959517bc49 # v2.12.2
-        with:
-          egress-policy: audit
-
+        uses: step-security/harden-runner@v2.12.2
+        with:
+          egress-policy: audit
       - name: Checkout repository
-        uses: actions/checkout@11bd71901bbe5b1630ceea73d27597364c9af683 # v4.2.2
-
+        uses: actions/checkout@v4.2.2
       - name: Set up Node.js
-        uses: actions/setup-node@39370e3970a6d050c480ffad4ff0ed4d3fdee5af # v4.1.0
+        uses: actions/setup-node@v4.1.0
         with:
           node-version: '20'
           cache: 'npm'
           cache-dependency-path: frontend/package-lock.json
-
       - name: Install frontend dependencies
-        run: |
-          cd frontend
-          npm ci
-
+        run: cd frontend && npm ci
       - name: Build frontend
-        run: |
-          cd frontend
-          npm run build
-
-      - name: Run frontend tests (if available)
-        run: |
-          cd frontend
-          npm test --passWithNoTests --watchAll=false || true
-
+        run: cd frontend && npm run build
+      - name: Run frontend tests
+        run: cd frontend && npm test --passWithNoTests --watchAll=false || true
       - name: Upload frontend build artifacts
-        uses: actions/upload-artifact@ea165f8d65b6e75b540449e92b4886f43607fa02 # v4.6.2
+        uses: actions/upload-artifact@v4.6.2
         with:
           name: frontend-build
           path: frontend/dist/
@@ -193,29 +144,24 @@
     runs-on: ubuntu-latest
     steps:
       - name: Harden Runner
-        uses: step-security/harden-runner@6c439dc8bdf85cadbbce9ed30d1c7b959517bc49 # v2.12.2
-        with:
-          egress-policy: audit
-
+        uses: step-security/harden-runner@v2.12.2
+        with:
+          egress-policy: audit
       - name: Checkout repository
-        uses: actions/checkout@11bd71901bbe5b1630ceea73d27597364c9af683 # v4.2.2
-
+        uses: actions/checkout@v4.2.2
       - name: Set up JDK 17
-        uses: actions/setup-java@c5195efecf7bdfc987ee8bae7a71cb8b11521c00 # v4.7.1
-        with:
-          java-version: "17"
-          distribution: "temurin"
-
+        uses: actions/setup-java@v4.7.1
+        with:
+          java-version: "17"
+          distribution: "temurin"
       - name: check the licenses for compatibility
         run: ./gradlew clean checkLicense
-
       - name: FAILED - check the licenses for compatibility
         if: failure()
-        uses: actions/upload-artifact@ea165f8d65b6e75b540449e92b4886f43607fa02 # v4.6.2
+        uses: actions/upload-artifact@v4.6.2
         with:
           name: dependencies-without-allowed-license.json
-          path: |
-            build/reports/dependency-license/dependencies-without-allowed-license.json
+          path: build/reports/dependency-license/dependencies-without-allowed-license.json
           retention-days: 3
 
   docker-compose-tests:
