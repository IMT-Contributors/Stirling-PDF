--- conflicted
+++ resolved
@@ -4,6 +4,10 @@
   pull_request:
     branches: ["main", "V2", "V2-gha"]
   workflow_dispatch:
+  # push:
+  #   branches: ["main"]
+  pull_request:
+    branches: ["main"]
 
 # cancel in-progress jobs if a new job is triggered
 # This is useful to avoid running multiple builds for the same branch if a new commit is pushed
@@ -31,12 +35,8 @@
       project: ${{ steps.changes.outputs.project }}
       openapi: ${{ steps.changes.outputs.openapi }}
     steps:
-<<<<<<< HEAD
-      - uses: actions/checkout@v2
-=======
       - uses: actions/checkout@08eba0b27e820071cde6df949e0beb9ba4906955 # v4.3.0
 
->>>>>>> 12ad8211
       - name: Check for file changes
         uses: dorny/paths-filter@v3.0.2
         id: changes
@@ -55,31 +55,19 @@
         spring-security: [true, false]
     steps:
       - name: Harden Runner
-<<<<<<< HEAD
-        uses: step-security/harden-runner@v2.12.2
-=======
-        uses: step-security/harden-runner@ec9f2d5744a09debf3a187a3f4f675c53b671911 # v2.13.0
->>>>>>> 12ad8211
+        uses: step-security/harden-runner@ec9f2d5744a09debf3a187a3f4f675c53b671911 # v2.13.0
         with:
           egress-policy: audit
       - name: Checkout repository
-<<<<<<< HEAD
-        uses: actions/checkout@v4.2.2
-=======
-        uses: actions/checkout@08eba0b27e820071cde6df949e0beb9ba4906955 # v4.3.0
-
->>>>>>> 12ad8211
+        uses: actions/checkout@08eba0b27e820071cde6df949e0beb9ba4906955 # v4.3.0
+
       - name: Set up JDK ${{ matrix.jdk-version }}
         uses: actions/setup-java@v4.7.1
         with:
           java-version: ${{ matrix.jdk-version }}
           distribution: "temurin"
       - name: Setup Gradle
-<<<<<<< HEAD
-        uses: gradle/actions/setup-gradle@v4.4.1
-=======
         uses: gradle/actions/setup-gradle@017a9effdb900e5b5b2fddfb590a105619dca3c3 # v4.4.2
->>>>>>> 12ad8211
         with:
           gradle-version: 8.14
       - name: Build with Gradle and spring security ${{ matrix.spring-security }}
@@ -122,12 +110,6 @@
     runs-on: ubuntu-latest
     steps:
       - name: Harden Runner
-<<<<<<< HEAD
-        uses: step-security/harden-runner@v2.12.2
-        with:
-          egress-policy: audit
-      - uses: actions/checkout@v4.2.2
-=======
         uses: step-security/harden-runner@ec9f2d5744a09debf3a187a3f4f675c53b671911 # v2.13.0
         with:
           egress-policy: audit
@@ -135,17 +117,11 @@
       - name: Checkout repository
         uses: actions/checkout@08eba0b27e820071cde6df949e0beb9ba4906955 # v4.3.0
 
->>>>>>> 12ad8211
       - name: Set up JDK 17
         uses: actions/setup-java@v4.7.1
         with:
           java-version: "17"
           distribution: "temurin"
-<<<<<<< HEAD
-      - uses: gradle/actions/setup-gradle@v4.4.1
-      - name: Generate OpenAPI documentation
-        run: ./gradlew :stirling-pdf:generateOpenApiDocs
-=======
 
       - name: Setup Gradle
         uses: gradle/actions/setup-gradle@017a9effdb900e5b5b2fddfb590a105619dca3c3 # v4.4.2
@@ -155,7 +131,6 @@
         env:
           DISABLE_ADDITIONAL_FEATURES: true
       
->>>>>>> 12ad8211
       - name: Upload OpenAPI Documentation
         uses: actions/upload-artifact@v4.6.2
         with:
@@ -196,20 +171,12 @@
     runs-on: ubuntu-latest
     steps:
       - name: Harden Runner
-<<<<<<< HEAD
-        uses: step-security/harden-runner@v2.12.2
-=======
-        uses: step-security/harden-runner@ec9f2d5744a09debf3a187a3f4f675c53b671911 # v2.13.0
->>>>>>> 12ad8211
+        uses: step-security/harden-runner@ec9f2d5744a09debf3a187a3f4f675c53b671911 # v2.13.0
         with:
           egress-policy: audit
       - name: Checkout repository
-<<<<<<< HEAD
-        uses: actions/checkout@v4.2.2
-=======
-        uses: actions/checkout@08eba0b27e820071cde6df949e0beb9ba4906955 # v4.3.0
-
->>>>>>> 12ad8211
+        uses: actions/checkout@08eba0b27e820071cde6df949e0beb9ba4906955 # v4.3.0
+
       - name: Set up JDK 17
         uses: actions/setup-java@v4.7.1
         with:
@@ -283,9 +250,6 @@
           chmod +x ./testing/test_webpages.sh
           chmod +x ./testing/test.sh
           chmod +x ./testing/test_disabledEndpoints.sh
-<<<<<<< HEAD
-          ./testing/test.sh
-=======
           ./testing/test.sh
 
   test-build-docker-images:
@@ -352,5 +316,4 @@
             build/test-results/
             build/reports/problems/
           retention-days: 3
-          if-no-files-found: warn
->>>>>>> 12ad8211
+          if-no-files-found: warn