--- conflicted
+++ resolved
@@ -54,11 +54,7 @@
           ${{ secrets.DOCKER_HUB_USERNAME }}/s-pdf
           ghcr.io/${{ github.repository_owner }}/s-pdf
         tags: |
-<<<<<<< HEAD
-          ${{ steps.versionNumber.outputs.versionNumber }}
-=======
           type=raw,value=${{ steps.versionNumber.outputs.versionNumber }},enable=${{ github.ref == 'refs/heads/master' }}
->>>>>>> 8e4cdb78
           type=raw,value=latest,enable=${{ github.ref == 'refs/heads/master' }}
           type=raw,value=alpha,enable=${{ github.ref == 'refs/heads/main' }}
 
@@ -88,15 +84,9 @@
           ${{ secrets.DOCKER_HUB_USERNAME }}/s-pdf
           ghcr.io/${{ github.repository_owner }}/s-pdf
         tags: |
-<<<<<<< HEAD
-          ${{ steps.versionNumber.outputs.versionNumber }}-ultra-light
-          type=raw,value=latest,enable=${{ github.ref == 'refs/heads/master' }}
-          type=raw,value=alpha,enable=${{ github.ref == 'refs/heads/main' }}
-=======
           type=raw,value=${{ steps.versionNumber.outputs.versionNumber }}-ultra-light,enable=${{ github.ref == 'refs/heads/master' }}
           type=raw,value=latest-ultra-light,enable=${{ github.ref == 'refs/heads/master' }}
           type=raw,value=alpha-ultra-light,enable=${{ github.ref == 'refs/heads/main' }}
->>>>>>> 8e4cdb78
           
     - name: Convert repository owner to lowercase
       id: repoowner
@@ -112,15 +102,5 @@
         cache-to: type=gha,mode=max
         tags: ${{ steps.meta2.outputs.tags }}
         labels: ${{ steps.meta2.outputs.labels }}
-<<<<<<< HEAD
-        tags: |
-          ${{ secrets.DOCKER_HUB_USERNAME }}/s-pdf:ultra-light-latest
-          ghcr.io/${{ steps.repoowner.outputs.lowercase }}/s-pdf:ultra-light-latest
-        labels: |
-          ${{ steps.meta2.outputs.labels }}
-          type=raw,value=ultra-light-latest,enable=${{ github.ref == 'refs/heads/master' }}
-          type=raw,value=ultra-light-alpha,enable=${{ github.ref == 'refs/heads/main' }}
-=======
->>>>>>> 8e4cdb78
         platforms: linux/amd64,linux/arm64/v8
 
