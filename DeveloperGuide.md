--- conflicted
+++ resolved
@@ -72,7 +72,8 @@
 Stirling-PDF uses Lombok to reduce boilerplate code. Some IDEs, like Eclipse, don't support Lombok out of the box. To set up Lombok in your development environment:
 Visit the [Lombok website](https://projectlombok.org/setup/) for installation instructions specific to your IDE.
 
-<<<<<<< HEAD
+5. Add environment variable
+For local testing, you should generally be testing the full 'Security' version of Stirling PDF. To do this, you must add the environment flag DISABLE_ADDITIONAL_FEATURES=false to your system and/or IDE build/run step.
 5. **Frontend Setup (Required for Stirling 2.0)**
    Navigate to the frontend directory and install dependencies using npm.
 
@@ -84,10 +85,6 @@
 1. **Start the backend**: Run the Spring Boot application (serves API endpoints on localhost:8080)
 2. **Start the frontend dev server**: Navigate to the frontend directory and run the development server (serves UI on localhost:5173)
 3. **Development flow**: The Vite dev server automatically proxies API calls to the backend
-=======
-5. Add environment variable
-For local testing, you should generally be testing the full 'Security' version of Stirling PDF. To do this, you must add the environment flag DISABLE_ADDITIONAL_FEATURES=false to your system and/or IDE build/run step.
->>>>>>> 11e3ccd1
 
 ### File Storage Architecture
 Stirling 2.0 uses client-side file storage:
