--- conflicted
+++ resolved
@@ -5,134 +5,134 @@
 language.direction=ltr
 
 # Language names for reuse throughout the application
-lang.afr=Afrikaanca  
-lang.amh=Amharca  
-lang.ara=Arapça  
-lang.asm=Assamca  
-lang.aze=Azerice  
-lang.aze_cyrl=Azerice (Kiril)  
-lang.bel=Beyaz Rusça (Belarusça)  
-lang.ben=Bengalce  
-lang.bod=Tibetçe  
-lang.bos=Boşnakça  
-lang.bre=Bretonca  
-lang.bul=Bulgarca  
-lang.cat=Katalanca  
-lang.ceb=Cebuano  
-lang.ces=Çekçe  
-lang.chi_sim=Çince (Basitleştirilmiş)  
-lang.chi_sim_vert=Çince (Basitleştirilmiş, Dikey)  
-lang.chi_tra=Çince (Geleneksel)  
-lang.chi_tra_vert=Çince (Geleneksel, Dikey)  
-lang.chr=Çerokice  
-lang.cos=Korsikaca  
-lang.cym=Gallerce (Galce)  
-lang.dan=Danca  
-lang.dan_frak=Danca (Fraktur)  
-lang.deu=Almanca  
-lang.deu_frak=Almanca (Fraktur)  
-lang.div=Maldivce (Divehi)  
-lang.dzo=Dzongkha  
-lang.ell=Yunanca  
-lang.eng=İngilizce  
-lang.enm=İngilizce, Orta Çağ (1100-1500)  
-lang.epo=Esperanto  
-lang.equ=Matematik / denklem tanıma modülü  
-lang.est=Estonca  
-lang.eus=Baskça  
-lang.fao=Faroece  
-lang.fas=Farsça  
-lang.fil=Filipince  
-lang.fin=Fince  
-lang.fra=Fransızca  
-lang.frk=Frankça  
-lang.frm=Fransızca, Orta Çağ (yaklaşık 1400-1600)  
-lang.fry=Batı Frizce  
-lang.gla=İskoç Galcesi  
-lang.gle=İrlandaca  
-lang.glg=Galiçyaca  
-lang.grc=Antik Yunanca  
-lang.guj=Gujaratça  
-lang.hat=Haiti Creole  
-lang.heb=İbranice  
-lang.hin=Hintçe  
-lang.hrv=Hırvatça  
-lang.hun=Macarca  
-lang.hye=Ermenice  
-lang.iku=İnuktitut  
-lang.ind=Endonezce  
-lang.isl=İzlandaca  
-lang.ita=İtalyanca  
-lang.ita_old=İtalyanca (Eski)  
-lang.jav=Cava dili  
-lang.jpn=Japonca  
-lang.jpn_vert=Japonca (Dikey)  
-lang.kan=Kannada  
-lang.kat=Gürcüce  
-lang.kat_old=Gürcüce (Eski)  
-lang.kaz=Kazakça  
-lang.khm=Merkez Khmer dili  
-lang.kir=Kırgızca  
-lang.kmr=Kuzey Kürtçesi  
-lang.kor=Korece  
-lang.kor_vert=Korece (Dikey)  
-lang.lao=Laosça  
-lang.lat=Latince  
-lang.lav=Letonca  
-lang.lit=Litvanca  
-lang.ltz=Lüksemburgca  
-lang.mal=Malayalamca  
-lang.mar=Marathi  
-lang.mkd=Makedonca  
-lang.mlt=Maltaca  
-lang.mon=Moğolca  
-lang.mri=Maorice  
-lang.msa=Malayca  
-lang.mya=Birmanca (Burma)  
-lang.nep=Nepalce  
-lang.nld=Hollandaca; Flamanca  
-lang.nor=Norveççe  
-lang.oci=Oksitanca (1500 sonrası)  
-lang.ori=Oriya  
-lang.osd=Yönlendirme ve yazı tipi algılama modülü  
-lang.pan=Pencapça  
-lang.pol=Lehçe (Polonyaca)  
-lang.por=Portekizce  
-lang.pus=Peştuca  
-lang.que=Keçuva dili  
-lang.ron=Rumence, Moldovca  
-lang.rus=Rusça  
-lang.san=Sanskritçe  
-lang.sin=Seylanca (Sinhala)  
-lang.slk=Slovakça  
-lang.slk_frak=Slovakça (Fraktur)  
-lang.slv=Slovence  
-lang.snd=Sindhice  
-lang.spa=İspanyolca  
-lang.spa_old=İspanyolca (Eski)  
-lang.sqi=Arnavutça  
-lang.srp=Sırpça  
-lang.srp_latn=Sırpça (Latin alfabesiyle)  
-lang.sun=Sundaca  
-lang.swa=Svahili dili  
-lang.swe=İsveççe  
-lang.syr=Süryanice  
-lang.tam=Tamilce  
-lang.tat=Tatarca  
-lang.tel=Telugu  
-lang.tgk=Tacikçe  
-lang.tgl=Tagalog  
-lang.tha=Tayca  
-lang.tir=Tigrinya  
-lang.ton=Tonga dili (Tonga Adaları)  
-lang.tur=Türkçe  
-lang.uig=Uygurca  
-lang.ukr=Ukraynaca  
-lang.urd=Urduca  
-lang.uzb=Özbekçe  
-lang.uzb_cyrl=Özbekçe (Kiril)  
-lang.vie=Vietnamca  
-lang.yid=Yidiş  
+lang.afr=Afrikaanca
+lang.amh=Amharca
+lang.ara=Arapça
+lang.asm=Assamca
+lang.aze=Azerice
+lang.aze_cyrl=Azerice (Kiril)
+lang.bel=Beyaz Rusça (Belarusça)
+lang.ben=Bengalce
+lang.bod=Tibetçe
+lang.bos=Boşnakça
+lang.bre=Bretonca
+lang.bul=Bulgarca
+lang.cat=Katalanca
+lang.ceb=Cebuano
+lang.ces=Çekçe
+lang.chi_sim=Çince (Basitleştirilmiş)
+lang.chi_sim_vert=Çince (Basitleştirilmiş, Dikey)
+lang.chi_tra=Çince (Geleneksel)
+lang.chi_tra_vert=Çince (Geleneksel, Dikey)
+lang.chr=Çerokice
+lang.cos=Korsikaca
+lang.cym=Gallerce (Galce)
+lang.dan=Danca
+lang.dan_frak=Danca (Fraktur)
+lang.deu=Almanca
+lang.deu_frak=Almanca (Fraktur)
+lang.div=Maldivce (Divehi)
+lang.dzo=Dzongkha
+lang.ell=Yunanca
+lang.eng=İngilizce
+lang.enm=İngilizce, Orta Çağ (1100-1500)
+lang.epo=Esperanto
+lang.equ=Matematik / denklem tanıma modülü
+lang.est=Estonca
+lang.eus=Baskça
+lang.fao=Faroece
+lang.fas=Farsça
+lang.fil=Filipince
+lang.fin=Fince
+lang.fra=Fransızca
+lang.frk=Frankça
+lang.frm=Fransızca, Orta Çağ (yaklaşık 1400-1600)
+lang.fry=Batı Frizce
+lang.gla=İskoç Galcesi
+lang.gle=İrlandaca
+lang.glg=Galiçyaca
+lang.grc=Antik Yunanca
+lang.guj=Gujaratça
+lang.hat=Haiti Creole
+lang.heb=İbranice
+lang.hin=Hintçe
+lang.hrv=Hırvatça
+lang.hun=Macarca
+lang.hye=Ermenice
+lang.iku=İnuktitut
+lang.ind=Endonezce
+lang.isl=İzlandaca
+lang.ita=İtalyanca
+lang.ita_old=İtalyanca (Eski)
+lang.jav=Cava dili
+lang.jpn=Japonca
+lang.jpn_vert=Japonca (Dikey)
+lang.kan=Kannada
+lang.kat=Gürcüce
+lang.kat_old=Gürcüce (Eski)
+lang.kaz=Kazakça
+lang.khm=Merkez Khmer dili
+lang.kir=Kırgızca
+lang.kmr=Kuzey Kürtçesi
+lang.kor=Korece
+lang.kor_vert=Korece (Dikey)
+lang.lao=Laosça
+lang.lat=Latince
+lang.lav=Letonca
+lang.lit=Litvanca
+lang.ltz=Lüksemburgca
+lang.mal=Malayalamca
+lang.mar=Marathi
+lang.mkd=Makedonca
+lang.mlt=Maltaca
+lang.mon=Moğolca
+lang.mri=Maorice
+lang.msa=Malayca
+lang.mya=Birmanca (Burma)
+lang.nep=Nepalce
+lang.nld=Hollandaca; Flamanca
+lang.nor=Norveççe
+lang.oci=Oksitanca (1500 sonrası)
+lang.ori=Oriya
+lang.osd=Yönlendirme ve yazı tipi algılama modülü
+lang.pan=Pencapça
+lang.pol=Lehçe (Polonyaca)
+lang.por=Portekizce
+lang.pus=Peştuca
+lang.que=Keçuva dili
+lang.ron=Rumence, Moldovca
+lang.rus=Rusça
+lang.san=Sanskritçe
+lang.sin=Seylanca (Sinhala)
+lang.slk=Slovakça
+lang.slk_frak=Slovakça (Fraktur)
+lang.slv=Slovence
+lang.snd=Sindhice
+lang.spa=İspanyolca
+lang.spa_old=İspanyolca (Eski)
+lang.sqi=Arnavutça
+lang.srp=Sırpça
+lang.srp_latn=Sırpça (Latin alfabesiyle)
+lang.sun=Sundaca
+lang.swa=Svahili dili
+lang.swe=İsveççe
+lang.syr=Süryanice
+lang.tam=Tamilce
+lang.tat=Tatarca
+lang.tel=Telugu
+lang.tgk=Tacikçe
+lang.tgl=Tagalog
+lang.tha=Tayca
+lang.tir=Tigrinya
+lang.ton=Tonga dili (Tonga Adaları)
+lang.tur=Türkçe
+lang.uig=Uygurca
+lang.ukr=Ukraynaca
+lang.urd=Urduca
+lang.uzb=Özbekçe
+lang.uzb_cyrl=Özbekçe (Kiril)
+lang.vie=Vietnamca
+lang.yid=Yidiş
 lang.yor=Yoruba
 
 addPageNumbers.fontSize=Font Büyüklüğü
@@ -907,13 +907,8 @@
 login.alreadyLoggedIn=Zaten şu cihazlarda oturum açılmış:
 login.alreadyLoggedIn2=Lütfen bu cihazlardan çıkış yaparak tekrar deneyin.
 login.toManySessions=Çok fazla aktif oturumunuz var
-<<<<<<< HEAD
-login.logoutMessage=You have been logged out.
-login.invalidInResponseTo=The requested SAML response is invalid or has expired. Please contact the administrator.
-=======
 login.logoutMessage=Oturumunuz kapatıldı.
 login.invalidInResponseTo=İstenen SAML yanıtı geçersiz veya süresi dolmuş. Lütfen yöneticiyle iletişime geçin.
->>>>>>> 3af93f0a
 
 #auto-redact
 autoRedact.title=Otomatik Karartma
