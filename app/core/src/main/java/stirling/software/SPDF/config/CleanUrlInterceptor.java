package stirling.software.SPDF.config;

import java.util.Arrays;
import java.util.HashMap;
import java.util.List;
import java.util.Map;

import org.springframework.web.servlet.HandlerInterceptor;
import org.springframework.web.servlet.ModelAndView;

import jakarta.servlet.http.HttpServletRequest;
import jakarta.servlet.http.HttpServletResponse;

public class CleanUrlInterceptor implements HandlerInterceptor {

    private static final List<String> ALLOWED_PARAMS =
            Arrays.asList(
                    "lang",
                    "endpoint",
                    "endpoints",
                    "logout",
                    "error",
                    "errorOAuth",
                    "file",
                    "messageType",
                    "infoMessage",
                    "page",
                    "size",
                    "type",
                    "principal",
                    "startDate",
                    "endDate",
                    "async");

    @Override
    public boolean preHandle(
            HttpServletRequest request, HttpServletResponse response, Object handler)
            throws Exception {
        String requestURI = request.getRequestURI();

        // Skip URL cleaning for API endpoints - they need their own parameter handling
        if (requestURI.contains("/api/")) {
            return true;
        }

        String queryString = request.getQueryString();
        if (queryString != null && !queryString.isEmpty()) {
<<<<<<< HEAD
=======
            String requestURI = request.getRequestURI();
            
            if (requestURI.contains("/api/")) {
                return true;
            }
            
>>>>>>> 507ad1dc
            Map<String, String> allowedParameters = new HashMap<>();

            // Keep only the allowed parameters
            String[] queryParameters = queryString.split("&");
            for (String param : queryParameters) {
                String[] keyValuePair = param.split("=");
                if (keyValuePair.length != 2) {
                    continue;
                }
                if (ALLOWED_PARAMS.contains(keyValuePair[0])) {
                    allowedParameters.put(keyValuePair[0], keyValuePair[1]);
                }
            }

            // If there are any parameters that are not allowed
            if (allowedParameters.size() != queryParameters.length) {
                // Construct new query string
                StringBuilder newQueryString = new StringBuilder();
                for (Map.Entry<String, String> entry : allowedParameters.entrySet()) {
                    if (newQueryString.length() > 0) {
                        newQueryString.append("&");
                    }
                    newQueryString.append(entry.getKey()).append("=").append(entry.getValue());
                }

                // Redirect to the URL with only allowed query parameters
                String redirectUrl = requestURI + "?" + newQueryString;

                response.sendRedirect(request.getContextPath() + redirectUrl);
                return false;
            }
        }
        return true;
    }

    @Override
    public void postHandle(
            HttpServletRequest request,
            HttpServletResponse response,
            Object handler,
            ModelAndView modelAndView) {}

    @Override
    public void afterCompletion(
            HttpServletRequest request,
            HttpServletResponse response,
            Object handler,
            Exception ex) {}
}<|MERGE_RESOLUTION|>--- conflicted
+++ resolved
@@ -45,15 +45,7 @@
 
         String queryString = request.getQueryString();
         if (queryString != null && !queryString.isEmpty()) {
-<<<<<<< HEAD
-=======
-            String requestURI = request.getRequestURI();
-            
-            if (requestURI.contains("/api/")) {
-                return true;
-            }
-            
->>>>>>> 507ad1dc
+       
             Map<String, String> allowedParameters = new HashMap<>();
 
             // Keep only the allowed parameters
